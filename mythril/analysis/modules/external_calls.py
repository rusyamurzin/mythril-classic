from z3 import *
from mythril.analysis.ops import *
from mythril.analysis.report import Issue
from mythril.analysis import solver
from mythril.analysis.swc_data import REENTRANCY
import re
import logging


"""
MODULE DESCRIPTION:

Check for call.value()() to external addresses
"""

MAX_SEARCH_DEPTH = 64


def search_children(statespace, node, start_index=0, depth=0, results=None):
    if results is None:
        results = []
    logging.debug("SEARCHING NODE %d", node.uid)

    if depth < MAX_SEARCH_DEPTH:

        n_states = len(node.states)

        if n_states > start_index:

            for j in range(start_index, n_states):
                if node.states[j].get_current_instruction()["opcode"] == "SSTORE":
                    results.append(node.states[j].get_current_instruction()["address"])

        children = []

        for edge in statespace.edges:
            if edge.node_from == node.uid:
                children.append(statespace.nodes[edge.node_to])

        if len(children):
            for node in children:
                return search_children(
                    statespace, node, depth=depth + 1, results=results
                )

    return results


calls_visited = []


def execute(statespace):

    issues = []

    for call in statespace.calls:

        state = call.state
        address = state.get_current_instruction()["address"]

        if call.type == "CALL":

            logging.info(
                "[EXTERNAL_CALLS] Call to: %s, value = %s, gas = %s"
                % (str(call.to), str(call.value), str(call.gas))
            )

            if (
                call.to.type == VarType.SYMBOLIC
                and (call.gas.type == VarType.CONCRETE and call.gas.val > 2300)
                or (call.gas.type == VarType.SYMBOLIC and "2300" not in str(call.gas))
            ):

                description = "This contract executes a message call to "

                target = str(call.to)
                user_supplied = False

                if "calldata" in target or "caller" in target:

                    if "calldata" in target:
                        description += "an address provided as a function argument. "
                    else:
                        description += "the address of the transaction sender. "

                    user_supplied = True
                else:
                    m = re.search(r"storage_([a-z0-9_&^]+)", str(call.to))

                    if m:
                        idx = m.group(1)

                        func = statespace.find_storage_write(
                            state.environment.active_account.address, idx
                        )

                        if func:

                            description += (
                                "an address found at storage slot "
                                + str(idx)
                                + ". "
                                + "This storage slot can be written to by calling the function `"
                                + func
                                + "`. "
                            )
                            user_supplied = True

                if user_supplied:

                    description += (
                        "Generally, it is not recommended to call user-supplied addresses using Solidity's call() construct. "
                        "Note that attackers might leverage reentrancy attacks to exploit race conditions or manipulate this contract's state."
                    )

                    issue = Issue(
                        contract=call.node.contract_name,
<<<<<<< HEAD
                        function=call.node.function_name,
=======
                        function_name=call.node.function_name,
>>>>>>> 22954508
                        address=address,
                        title="Message call to external contract",
                        _type="Warning",
                        description=description,
<<<<<<< HEAD
=======
                        bytecode=state.environment.code.bytecode,
>>>>>>> 22954508
                        swc_id=REENTRANCY,
                    )

                else:

                    description += "to another contract. Make sure that the called contract is trusted and does not execute user-supplied code."

                    issue = Issue(
                        contract=call.node.contract_name,
<<<<<<< HEAD
                        function=call.node.function_name,
=======
                        function_name=call.node.function_name,
>>>>>>> 22954508
                        address=address,
                        title="Message call to external contract",
                        _type="Informational",
                        description=description,
<<<<<<< HEAD
=======
                        bytecode=state.environment.code.bytecode,
>>>>>>> 22954508
                        swc_id=REENTRANCY,
                    )

                issues.append(issue)

                if address not in calls_visited:
                    calls_visited.append(address)

                    logging.debug(
                        "[EXTERNAL_CALLS] Checking for state changes starting from "
                        + call.node.function_name
                    )

                    # Check for SSTORE in remaining instructions in current node & nodes down the CFG

                    state_change_addresses = search_children(
                        statespace, call.node, call.state_index + 1, depth=0, results=[]
                    )

                    logging.debug(
                        "[EXTERNAL_CALLS] Detected state changes at addresses: "
                        + str(state_change_addresses)
                    )

                    if len(state_change_addresses):
                        for address in state_change_addresses:
                            description = (
                                "The contract account state is changed after an external call. "
                                "Consider that the called contract could re-enter the function before this "
                                "state change takes place. This can lead to business logic vulnerabilities."
                            )

                            issue = Issue(
                                contract=call.node.contract_name,
<<<<<<< HEAD
                                function=call.node.function_name,
=======
                                function_name=call.node.function_name,
>>>>>>> 22954508
                                address=address,
                                title="State change after external call",
                                _type="Warning",
                                description=description,
<<<<<<< HEAD
=======
                                bytecode=state.environment.code.bytecode,
>>>>>>> 22954508
                                swc_id=REENTRANCY,
                            )
                            issues.append(issue)

    return issues<|MERGE_RESOLUTION|>--- conflicted
+++ resolved
@@ -115,19 +115,12 @@
 
                     issue = Issue(
                         contract=call.node.contract_name,
-<<<<<<< HEAD
-                        function=call.node.function_name,
-=======
                         function_name=call.node.function_name,
->>>>>>> 22954508
                         address=address,
                         title="Message call to external contract",
                         _type="Warning",
                         description=description,
-<<<<<<< HEAD
-=======
                         bytecode=state.environment.code.bytecode,
->>>>>>> 22954508
                         swc_id=REENTRANCY,
                     )
 
@@ -137,19 +130,12 @@
 
                     issue = Issue(
                         contract=call.node.contract_name,
-<<<<<<< HEAD
-                        function=call.node.function_name,
-=======
                         function_name=call.node.function_name,
->>>>>>> 22954508
                         address=address,
                         title="Message call to external contract",
                         _type="Informational",
                         description=description,
-<<<<<<< HEAD
-=======
                         bytecode=state.environment.code.bytecode,
->>>>>>> 22954508
                         swc_id=REENTRANCY,
                     )
 
@@ -184,19 +170,12 @@
 
                             issue = Issue(
                                 contract=call.node.contract_name,
-<<<<<<< HEAD
-                                function=call.node.function_name,
-=======
                                 function_name=call.node.function_name,
->>>>>>> 22954508
                                 address=address,
                                 title="State change after external call",
                                 _type="Warning",
                                 description=description,
-<<<<<<< HEAD
-=======
                                 bytecode=state.environment.code.bytecode,
->>>>>>> 22954508
                                 swc_id=REENTRANCY,
                             )
                             issues.append(issue)
