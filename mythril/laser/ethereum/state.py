from z3 import BitVec, BitVecVal, Solver, ExprRef, sat, unsat
from mythril.disassembler.disassembly import Disassembly
from copy import copy, deepcopy
from enum import Enum
from random import randint

from mythril.laser.ethereum.evm_exceptions import StackOverflowException, StackUnderflowException


class CalldataType(Enum):
    CONCRETE = 1
    SYMBOLIC = 2


class Storage:
    """
    Storage class represents the storage of an Account
    """
    def __init__(self, concrete=False, address=None, dynamic_loader=None):
        """
        Constructor for Storage
        :param concrete: bool indicating whether to interpret uninitialized storage as concrete versus symbolic
        """
        self._storage = {}
        self.concrete = concrete
        self.dynld = dynamic_loader
        self.address = address

    def __getitem__(self, item):
        try:
            return self._storage[item]
        except KeyError:
            if self.address and int(self.address[2:], 16) != 0 and self.dynld:
                try:
                    self._storage[item] = int(self.dynld.read_storage(contract_address=self.address, index=int(item)), 16)
                    return self._storage[item]
                except ValueError:
                    pass
        if self.concrete:
            return 0
        self._storage[item] = BitVec("storage_" + str(item), 256)
        return self._storage[item]

    def __setitem__(self, key, value):
        self._storage[key] = value

    def keys(self):
        return self._storage.keys()

class Account:
    """
    Account class representing ethereum accounts
    """
    def __init__(self, address, code=None, contract_name="unknown", balance=None, concrete_storage=False,
                 dynamic_loader=None):
        """
        Constructor for account
        :param address: Address of the account
        :param code: The contract code of the account
        :param contract_name: The name associated with the account
        :param balance: The balance for the account
        :param concrete_storage: Interpret storage as concrete
        """
        self.nonce = 0
        self.code = code or Disassembly("")
        self.balance = balance if balance else BitVec("balance", 256)
        self.storage = Storage(concrete_storage, address=address, dynamic_loader=dynamic_loader)

        # Metadata
        self.address = address
        self.contract_name = contract_name

        self.deleted = False

    def __str__(self):
        return str(self.as_dict)

    def set_balance(self, balance):
        self.balance = balance

    def add_balance(self, balance):
        self.balance += balance

    @property
    def as_dict(self):
        return {'nonce': self.nonce, 'code': self.code, 'balance': self.balance, 'storage': self.storage}


class Environment:
    """
    The environment class represents the current execution environment for the symbolic executor
    """
    def __init__(
        self,
        active_account,
        sender,
        calldata,
        gasprice,
        callvalue,
        origin,
        code=None,
        calldata_type=CalldataType.SYMBOLIC,
    ):
        # Metadata

        self.active_account = active_account
        self.active_function_name = ""

        self.address = BitVecVal(int(active_account.address, 16), 256)

        # Ib
        self.code = active_account.code if code is None else code

        self.sender = sender
        self.calldata = calldata
        self.calldata_type = calldata_type
        self.gasprice = gasprice
        self.origin = origin
        self.callvalue = callvalue

    def __str__(self):
        return str(self.as_dict)


    @property
    def as_dict(self):
        return dict(active_account=self.active_account, sender=self.sender, calldata=self.calldata,
                    gasprice=self.gasprice, callvalue=self.callvalue, origin=self.origin,
                    calldata_type=self.calldata_type)


<<<<<<< HEAD
class Constraints(list):
    def __init__(self, constraint_list=[], solver=None, possibility=None):
        super(Constraints, self).__init__(constraint_list)
        self.solver = solver or Solver()
        self.solver.set("timeout", 1)
        self.__possibility = possibility
        if solver is None:
            for constraint in constraint_list:
                self.solver.add(constraint)

    def check_possibility(self):
        if self.__possibility is None:
            self.__possibility = (self.solver.check() != unsat)
        return self.__possibility

    def append(self, constraint):
        self.__possibility = None
        super(Constraints, self).append(constraint)
        self.solver.add(constraint)

    def pop(self, index=-1):
        raise NotImplementedError

    def __copy__(self):
        constraint_list = super(Constraints, self).copy()
        solver = self.solver.translate(self.solver.ctx)
        return Constraints(constraint_list, solver, self.__possibility)

    def __deepcopy__(self, memodict={}):
        constraint_list = super(Constraints, self).copy()
        solver = self.solver.translate(self.solver.ctx)
        return Constraints(constraint_list, solver)

    def __add__(self, constraints):
        """
        Implement constraint concatenation if needed
        """
        raise NotImplementedError

    def __iadd__(self, other):
        """
        Implement constraint concatenation if needed
        """
        raise NotImplementedError
=======
class MachineStack(list):
    """
    Defines EVM stack, overrides the default list to handle overflows
    """
    STACK_LIMIT = 1024

    def __init__(self, default_list=[]):
        super(MachineStack, self).__init__(default_list)

    def append(self, element):
        """
        :param element: element to be appended to the list
        :function: appends the element to list if the size is less than STACK_LIMIT, else throws an error
        """
        if super(MachineStack, self).__len__() >= self.STACK_LIMIT:
            raise StackOverflowException("Reached the EVM stack limit of {}, you can't append more "
                                         "elements".format(self.STACK_LIMIT))
        super(MachineStack, self).append(element)

    def pop(self, index=-1):
        """
        :param index:index to be popped, same as the list() class.
        :returns popped value
        :function: same as list() class but throws StackUnderflowException for popping from an empty list
        """

        try:
            return super(MachineStack, self).pop(index)
        except IndexError:
            raise StackUnderflowException("Trying to pop from an empty stack")

    def __getitem__(self, item):
        try:
            return super(MachineStack, self).__getitem__(item)
        except IndexError:
            raise StackUnderflowException("Trying to access a stack element which doesn't exist")

    def __add__(self, other):
        """
        Implement list concatenation if needed
        """
        raise NotImplementedError('Implement this if needed')

    def __iadd__(self, other):
        """
        Implement list concatenation if needed
        """
        raise NotImplementedError('Implement this if needed')
>>>>>>> a85ad245


class MachineState:
    """
    MachineState represents current machine state also referenced to as \mu
    """
    def __init__(self, gas, pc=0, stack=[], memory=[], constraints=None, depth=0):
        """ Constructor for machineState """
<<<<<<< HEAD
        self.pc = pc
        self.stack = stack
        self.memory = memory
=======
        self.pc = 0
        self.stack = MachineStack()
        self.memory = []
>>>>>>> a85ad245
        self.gas = gas
        self.constraints = constraints or Constraints()
        self.depth = depth

    def mem_extend(self, start, size):
        """
        Extends the memory of this machine state
        :param start: Start of memory extension
        :param size: Size of memory extension
        """
        if self.memory_size > start + size:
            return
        m_extend = (start + size - self.memory_size)
        self.memory.extend(bytearray(m_extend))

    def memory_write(self, offset, data):
        """ Writes data to memory starting at offset """
        self.mem_extend(offset, len(data))
        self.memory[offset:offset+len(data)] = data

    def pop(self, amount=1):
        """ Pops amount elements from the stack"""
        if amount >= len(self.stack):
            raise StackUnderflowException
        values = self.stack[-amount:][::-1]
        del self.stack[-amount:]

        return values[0] if amount == 1 else values

    def __deepcopy__(self, memodict={}):
        return MachineState(gas=self.gas, pc=self.pc, stack=copy(self.stack), memory=copy(self.memory),
                            constraints=copy(self.constraints), depth=self.depth)

    def __str__(self):
        return str(self.as_dict)

    @property
    def memory_size(self):
        return len(self.memory)

    @property
    def as_dict(self):
        return dict(pc=self.pc, stack=self.stack, memory=self.memory, memsize=self.memory_size, gas=self.gas)


class GlobalState:
    """
    GlobalState represents the current globalstate
    """
    def __init__(self, world_state, environment, node, machine_state=None, transaction_stack=None, last_return_data=None):
        """ Constructor for GlobalState"""
        self.node = node
        self.world_state = world_state
        self.environment = environment
        self.mstate = machine_state if machine_state else MachineState(gas=10000000)
        self.transaction_stack = transaction_stack if transaction_stack else []
        self.op_code = ""
        self.last_return_data = last_return_data

    def __copy__(self):
        world_state = copy(self.world_state)
        environment = copy(self.environment)
        mstate = deepcopy(self.mstate)
        transaction_stack = copy(self.transaction_stack)
        return GlobalState(world_state, environment, self.node, mstate, transaction_stack=transaction_stack,
                           last_return_data=self.last_return_data)

    @property
    def accounts(self):
        return self.world_state.accounts

    # TODO: remove this, as two instructions are confusing
    def get_current_instruction(self):
        """ Gets the current instruction for this GlobalState"""


        instructions = self.environment.code.instruction_list
        return instructions[self.mstate.pc]

    @property
    def current_transaction(self):
        try:
            return self.transaction_stack[-1][0]
        except IndexError:
            return None

    @property
    def instruction(self):
        return self.get_current_instruction()

    def new_bitvec(self, name, size=256):
        transaction_id = self.current_transaction.id
        node_id = self.node.uid

        return BitVec("{}_{}".format(transaction_id, name), size)

class WorldState:
    """
    The WorldState class represents the world state as described in the yellow paper
    """
    def __init__(self, transaction_sequence=None):
        """
        Constructor for the world state. Initializes the accounts record
        """
        self.accounts = {}
        self.node = None
        self.transaction_sequence = transaction_sequence or []

    def __getitem__(self, item):
        """
        Gets an account from the worldstate using item as key
        :param item: Address of the account to get
        :return: Account associated with the address
        """
        return self.accounts[item]

    def __copy__(self):
        new_world_state = WorldState(transaction_sequence=self.transaction_sequence[:])
        new_world_state.accounts = copy(self.accounts)
        new_world_state.node = self.node
        return new_world_state

    def create_account(self, balance=0, address=None, concrete_storage=False, dynamic_loader=None):
        """
        Create non-contract account
        :param address: The account's address
        :param balance: Initial balance for the account
        :param concrete_storage: Interpret account storage as concrete
        :param dynamic_loader: used for dynamically loading storage from the block chain
        :return: The new account
        """
        address = address if address else self._generate_new_address()
        new_account = Account(address, balance=balance, dynamic_loader=dynamic_loader, concrete_storage=concrete_storage)
        self._put_account(new_account)
        return new_account

    def create_initialized_contract_account(self, contract_code, storage):
        """
        Creates a new contract account, based on the contract code and storage provided
        The contract code only includes the runtime contract bytecode
        :param contract_code: Runtime bytecode for the contract
        :param storage: Initial storage for the contract
        :return: The new account
        """
        new_account = Account(self._generate_new_address(), code=contract_code, balance=0)
        new_account.storage = storage
        self._put_account(new_account)

    def _generate_new_address(self):
        """ Generates a new address for the global state"""
        while True:
            address = '0x' + ''.join([str(hex(randint(0, 16)))[-1] for _ in range(20)])
            if address not in self.accounts.keys():
                return address

    def _put_account(self, account):
        self.accounts[account.address] = account<|MERGE_RESOLUTION|>--- conflicted
+++ resolved
@@ -129,7 +129,6 @@
                     calldata_type=self.calldata_type)
 
 
-<<<<<<< HEAD
 class Constraints(list):
     def __init__(self, constraint_list=[], solver=None, possibility=None):
         super(Constraints, self).__init__(constraint_list)
@@ -174,7 +173,8 @@
         Implement constraint concatenation if needed
         """
         raise NotImplementedError
-=======
+
+
 class MachineStack(list):
     """
     Defines EVM stack, overrides the default list to handle overflows
@@ -223,7 +223,6 @@
         Implement list concatenation if needed
         """
         raise NotImplementedError('Implement this if needed')
->>>>>>> a85ad245
 
 
 class MachineState:
@@ -232,15 +231,9 @@
     """
     def __init__(self, gas, pc=0, stack=[], memory=[], constraints=None, depth=0):
         """ Constructor for machineState """
-<<<<<<< HEAD
         self.pc = pc
-        self.stack = stack
+        self.stack = MachineStack(stack)
         self.memory = memory
-=======
-        self.pc = 0
-        self.stack = MachineStack()
-        self.memory = []
->>>>>>> a85ad245
         self.gas = gas
         self.constraints = constraints or Constraints()
         self.depth = depth
@@ -337,6 +330,7 @@
 
         return BitVec("{}_{}".format(transaction_id, name), size)
 
+
 class WorldState:
     """
     The WorldState class represents the world state as described in the yellow paper
