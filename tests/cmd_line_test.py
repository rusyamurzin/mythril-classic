from subprocess import check_output
from tests import *

MYTH = str(PROJECT_DIR / "myth")

def output_of(command):
    return check_output(command, shell=True).decode("UTF-8")

class CommandLineToolTestCase(BaseTestCase):

    def test_disassemble_code_correctly(self):
        command = "python3 {} MYTH -d -c 0x5050".format(MYTH)
        self.assertEqual('0 POP\n1 POP\n', output_of(command))

    def test_disassemble_solidity_file_correctly(self):
        solidity_file = str(TESTDATA / 'input_contracts'/ 'metacoin.sol')
        command = "python3 {} -d {}".format(MYTH, solidity_file)
        self.assertIn('0 PUSH1 0x60\n2 PUSH1 0x40', output_of(command))

    def test_hash_a_function_correctly(self):
        command = "python3 {} --hash 'setOwner(address)'".format(MYTH)
        self.assertEqual('0x13af4035\n', output_of(command))

class TruffleTestCase(BaseTestCase):

    def test_analysis_truffle_project(self):
        truffle_project_root = str(TESTS_DIR / "truffle_project")
        command = "cd {}; truffle compile; python3 {} --truffle".format(truffle_project_root, MYTH)
<<<<<<< HEAD
        self.assertIn("a non-zero amount of Ether is sent to msg.sender", output_of(command))
=======
        self.assertIn("In the function `withdrawfunds()` a non-zero amount of Ether is sent to msg.sender.", output_of(command))
>>>>>>> 9a9b0eb3

class InfuraTestCase(BaseTestCase):

    def test_infura_mainnet(self):
        command = "python3 {} --rpc infura-mainnet -d -a 0x2a0c0dbecc7e4d658f48e01e3fa353f44050c208".format(MYTH)
        output = output_of(command)
        self.assertIn("0 PUSH1 0x60\n2 PUSH1 0x40\n4 MSTORE", output)
        self.assertIn("7278 POP\n7279 POP\n7280 JUMP\n7281 STOP", output)

    def test_infura_rinkeby(self):
        command = "python3 {} --rpc infura-rinkeby -d -a 0xB6f2bFED892a662bBF26258ceDD443f50Fa307F5".format(MYTH)
        output = output_of(command)
        self.assertIn("34 JUMPDEST\n35 CALLVALUE", output)

    def test_infura_kovan(self):
        command = "python3 {} --rpc infura-kovan -d -a 0xE6bBF9B5A3451242F82f8cd458675092617a1235".format(MYTH)
        output = output_of(command)
        self.assertIn("9999 PUSH1 0x00\n10001 NOT\n10002 AND\n10003 PUSH1 0x00", output)

    def test_infura_ropsten(self):
        command = "python3 {} --rpc infura-ropsten -d -a 0x6e0E0e02377Bc1d90E8a7c21f12BA385C2C35f78".format(MYTH)
        output = output_of(command)
        self.assertIn("1821 PUSH1 0x01\n1823 PUSH2 0x070c", output)<|MERGE_RESOLUTION|>--- conflicted
+++ resolved
@@ -26,11 +26,7 @@
     def test_analysis_truffle_project(self):
         truffle_project_root = str(TESTS_DIR / "truffle_project")
         command = "cd {}; truffle compile; python3 {} --truffle".format(truffle_project_root, MYTH)
-<<<<<<< HEAD
-        self.assertIn("a non-zero amount of Ether is sent to msg.sender", output_of(command))
-=======
         self.assertIn("In the function `withdrawfunds()` a non-zero amount of Ether is sent to msg.sender.", output_of(command))
->>>>>>> 9a9b0eb3
 
 class InfuraTestCase(BaseTestCase):
 
