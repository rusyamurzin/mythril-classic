--- conflicted
+++ resolved
@@ -83,15 +83,10 @@
         raise TypeError("Got a symbolic BitVecRef")
 
 
-<<<<<<< HEAD
 def concrete_int_from_bytes(_bytes: bytes, start_index: int) -> int:
-    # logging.debug("-- concrete_int_from_bytes: " + str(_bytes[start_index:start_index+32]))
-=======
-def concrete_int_from_bytes(_bytes, start_index):
     _bytes = [
         _byte.as_long() if type(_byte) == BitVecNumRef else _byte for _byte in _bytes
     ]
->>>>>>> 5a780264
     b = _bytes[start_index : start_index + 32]
     val = int.from_bytes(b, byteorder="big")
     return val
