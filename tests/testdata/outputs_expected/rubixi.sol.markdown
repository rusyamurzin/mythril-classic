--- conflicted
+++ resolved
@@ -10,14 +10,8 @@
 
 
 ### Description
-<<<<<<< HEAD
-
-In the function `'_function_0x4229616d'` a non-zero amount of Ether is sent to an address taken from storage slot 5.
-There is a check on storage index 5. This storage slot can be written to by calling the function '_function_0x67f809e9'.
-=======
 In the function `_function_0x4229616d` a non-zero amount of Ether is sent to an address taken from storage slot 5.
 There is a check on storage index 5. This storage slot can be written to by calling the function `_function_0x67f809e9`.
->>>>>>> 9f6caa50
 
 There is a check on storage index 5. This storage slot can be written to by calling the function `_function_0x67f809e9`.
 There is a check on storage index 1. This storage slot can be written to by calling the function `fallback`.
@@ -39,14 +33,8 @@
 
 
 ### Description
-<<<<<<< HEAD
-
-In the function `'_function_0x686f2c90'` a non-zero amount of Ether is sent to an address taken from storage slot 5.
-There is a check on storage index 5. This storage slot can be written to by calling the function '_function_0x67f809e9'.
-=======
 In the function `_function_0x686f2c90` a non-zero amount of Ether is sent to an address taken from storage slot 5.
 There is a check on storage index 5. This storage slot can be written to by calling the function `_function_0x67f809e9`.
->>>>>>> 9f6caa50
 
 There is a check on storage index 5. This storage slot can be written to by calling the function `_function_0x67f809e9`.
 There is a check on storage index 1. This storage slot can be written to by calling the function `fallback`.
@@ -68,12 +56,7 @@
 
 
 ### Description
-<<<<<<< HEAD
-
-A reachable exception (opcode 0xfe) has been detected. This can be caused by type errors, division by zero, out-of-bounds array access, or assert violations. This is acceptable in most situations. Note however that assert() should only be used to check invariants. Use require() for regular input checking. 
-=======
 A reachable exception (opcode 0xfe) has been detected. This can be caused by type errors, division by zero, out-of-bounds array access, or assert violations. This is acceptable in most situations. Note however that `assert()` should only be used to check invariants. Use `require()` for regular input checking. 
->>>>>>> 9f6caa50
 
 In *<TESTDATA>/inputs/rubixi.sol:131*
 
@@ -92,12 +75,7 @@
 
 
 ### Description
-<<<<<<< HEAD
-
-A reachable exception (opcode 0xfe) has been detected. This can be caused by type errors, division by zero, out-of-bounds array access, or assert violations. This is acceptable in most situations. Note however that assert() should only be used to check invariants. Use require() for regular input checking. 
-=======
 A reachable exception (opcode 0xfe) has been detected. This can be caused by type errors, division by zero, out-of-bounds array access, or assert violations. This is acceptable in most situations. Note however that `assert()` should only be used to check invariants. Use `require()` for regular input checking. 
->>>>>>> 9f6caa50
 
 In *<TESTDATA>/inputs/rubixi.sol:148*
 
