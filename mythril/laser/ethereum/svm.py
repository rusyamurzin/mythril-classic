from z3 import BitVec
import logging
from mythril.laser.ethereum.state import GlobalState, Environment, CalldataType, Account
from mythril.laser.ethereum.instructions import Instruction
from mythril.laser.ethereum.cfg import NodeFlags, Node, Edge, JumpType

TT256 = 2 ** 256
TT256M1 = 2 ** 256 - 1


class SVMError(Exception):
    pass


'''
Main symbolic execution engine.
'''


class LaserEVM:
    """
    Laser EVM class
    """
    def __init__(self, accounts, dynamic_loader=None, max_depth=22):
        self.accounts = accounts

        self.nodes = {}
        self.edges = []

        self.total_states = 0
        self.dynamic_loader = dynamic_loader

        self.work_list = []
        self.max_depth = max_depth

        logging.info("LASER EVM initialized with dynamic loader: " + str(dynamic_loader))

    def sym_exec(self, main_address):
        logging.debug("Starting LASER execution")

        # Initialize the execution environment
        environment = Environment(
            self.accounts[main_address],
            BitVec("caller", 256),
            [],
            BitVec("gasprice", 256),
            BitVec("callvalue", 256),
            BitVec("origin", 256),
            calldata_type=CalldataType.SYMBOLIC,
        )

        # TODO: contact name fix
        initial_node = Node(environment.active_account.contract_name)
        self.nodes[initial_node.uid] = initial_node

        global_state = GlobalState(self.accounts, environment, initial_node)
        initial_node.states.append(global_state)

        # Empty the work_list before starting an execution
        self.work_list = [global_state]
        self._sym_exec()

        logging.info("Execution complete")
        logging.info("%d nodes, %d edges, %d total states", len(self.nodes), len(self.edges), self.total_states)

    def _sym_exec(self):
        while True:
            try:
                global_state = self.work_list.pop(0)
                if global_state.mstate.depth >= self.max_depth: continue
            except IndexError:
<<<<<<< HEAD
                logging.debug("Invalid PC")
                return node

            # Save state before modifying anything

            node.states.append(gblState)
            gblState = LaserEVM.copy_global_state(gblState)

            state = gblState.mstate

            self.total_states += 1

            # Point program counter to next instruction

            state.pc += 1
            op = instr['opcode']

            # logging.debug("[" + environment.active_account.contract_name + "] " + helper.get_trace_line(instr, state))
            # slows down execution significantly.

            # Stack ops

            if op.startswith("PUSH"):
                value = BitVecVal(int(instr['argument'][2:], 16), 256)
                state.stack.append(value)

            elif op.startswith('DUP'):
                dpth = int(op[3:])

                try:
                    state.stack.append(state.stack[-dpth])
                except:
                    halt = True

            elif op.startswith('SWAP'):

                dpth = int(op[4:])

                try:
                    temp = state.stack[-dpth - 1]

                    state.stack[-dpth - 1] = state.stack[-1]
                    state.stack[-1] = temp
                except IndexError:  # Stack underflow
                    halt = True

            elif op == 'POP':
                try:
                    state.stack.pop()
                except IndexError:  # Stack underflow
                    halt = True

            # Bitwise ops

            elif op == 'AND':
                try:
                    op1, op2 = state.stack.pop(), state.stack.pop()
                    if (type(op1) == BoolRef):
                        op1 = If(op1, BitVecVal(1, 256), BitVecVal(0, 256))

                    if (type(op2) == BoolRef):
                        op2 = If(op2, BitVecVal(1, 256), BitVecVal(0, 256))

                    state.stack.append(op1 & op2)
                except IndexError:  # Stack underflow
                    halt = True

            elif op == 'OR':
                try:
                    op1, op2 = state.stack.pop(), state.stack.pop()

                    if (type(op1) == BoolRef):
                        op1 = If(op1, BitVecVal(1, 256), BitVecVal(0, 256))

                    if (type(op2) == BoolRef):
                        op2 = If(op2, BitVecVal(1, 256), BitVecVal(0, 256))

                    state.stack.append(op1 | op2)
                except IndexError:  # Stack underflow
                    halt = True

            elif op == 'XOR':
                state.stack.append(state.stack.pop() ^ state.stack.pop())

            elif op == 'NOT':
                state.stack.append(TT256M1 - state.stack.pop())

            elif op == 'BYTE':
                s0, s1 = state.stack.pop(), state.stack.pop()
                if not isinstance(s1, ExprRef):
                    s1 = BitVecVal(s1, 256)
                try:
                    n = helper.get_concrete_int(s0)
                    oft = (31 - n) * 8
                    result = Concat(BitVecVal(0, 248), Extract(oft + 7, oft, s1))
                except AttributeError:
                    logging.debug("BYTE: Unsupported symbolic byte offset")
                    result = BitVec(str(simplify(s1)) + "[" + str(simplify(s0)) + "]", 256)

                state.stack.append(simplify(result))

            # Arithmetics

            elif op == 'ADD':
                state.stack.append((helper.pop_bitvec(state) + helper.pop_bitvec(state)))

            elif op == 'SUB':
                state.stack.append((helper.pop_bitvec(state) - helper.pop_bitvec(state)))

            elif op == 'MUL':
                state.stack.append(helper.pop_bitvec(state) * helper.pop_bitvec(state))

            elif op == 'DIV':
                state.stack.append(UDiv(helper.pop_bitvec(state), helper.pop_bitvec(state)))

            elif op == 'MOD':
                s0, s1 = helper.pop_bitvec(state), helper.pop_bitvec(state)
                state.stack.append(0 if s1 == 0 else URem(s0, s1))

            elif op == 'SDIV':
                s0, s1 = helper.pop_bitvec(state), helper.pop_bitvec(state)
                state.stack.append(s0 / s1)

            elif op == 'SMOD':
                s0, s1 = helper.pop_bitvec(state), helper.pop_bitvec(state)
                state.stack.append(0 if s1 == 0 else s0 % s1)

            elif op == 'ADDMOD':
                s0, s1, s2 = helper.pop_bitvec(state), helper.pop_bitvec(state), helper.pop_bitvec(state)

                logging.info(str(type))

                state.stack.append((s0 + s1) % s2)

            elif op == 'MULMOD':
                s0, s1, s2 = helper.pop_bitvec(state), helper.pop_bitvec(state), helper.pop_bitvec(state)
                state.stack.append((s0 * s1) % s2 if s2 else 0)

            elif op == 'EXP':
                # we only implement 2 ** x
                base, exponent = helper.pop_bitvec(state), helper.pop_bitvec(state)

                if (type(base) != BitVecNumRef) or (type(exponent) != BitVecNumRef):
                    state.stack.append(BitVec("(" + str(simplify(base)) + ")^(" + str(simplify(exponent)) + ")", 256))
                elif (base.as_long() == 2):
                    if exponent.as_long() == 0:
                        state.stack.append(BitVecVal(1, 256))
                    else:
                        state.stack.append(base << (exponent - 1))

                else:
                    state.stack.append(base)

            elif op == 'SIGNEXTEND':
                s0, s1 = state.stack.pop(), state.stack.pop()

                try:
                    s0 = helper.get_concrete_int(s0)
                    s1 = helper.get_concrete_int(s1)

                    if s0 <= 31:
                        testbit = s0 * 8 + 7
                        if s1 & (1 << testbit):
                            state.stack.append(s1 | (TT256 - (1 << testbit)))
                        else:
                            state.stack.append(s1 & ((1 << testbit) - 1))
                    else:
                        state.stack.append(s1)
                except:
                    halt = True
                    continue

            # Comparisons

            elif op == 'LT':

                exp = ULT(helper.pop_bitvec(state), helper.pop_bitvec(state))
                state.stack.append(exp)

            elif op == 'GT':

                exp = UGT(helper.pop_bitvec(state), helper.pop_bitvec(state))
                state.stack.append(exp)

            elif op == 'SLT':

                exp = helper.pop_bitvec(state) < helper.pop_bitvec(state)
                state.stack.append(exp)

            elif op == 'SGT':

                exp = helper.pop_bitvec(state) > helper.pop_bitvec(state)
                state.stack.append(exp)

            elif op == 'EQ':

                op1 = state.stack.pop()
                op2 = state.stack.pop()

                if(type(op1) == BoolRef):
                    op1 = If(op1, BitVecVal(1, 256), BitVecVal(0, 256))

                if(type(op2) == BoolRef):
                    op2 = If(op2, BitVecVal(1, 256), BitVecVal(0, 256))

                exp = op1 == op2

                state.stack.append(exp)

            elif op == 'ISZERO':

                val = state.stack.pop()

                if (type(val) == BoolRef):
                    exp = val == False
                else:
                    exp = val == 0

                state.stack.append(exp)

            # Call data

            elif op == 'CALLVALUE':
                state.stack.append(environment.callvalue)

            elif op == 'CALLDATALOAD':
                # unpack 32 bytes from calldata into a word and put it on the stack

                op0 = state.stack.pop()

                try:
                    offset = helper.get_concrete_int(simplify(op0))
                    b = environment.calldata[offset]

                except AttributeError:
                    logging.debug("CALLDATALOAD: Unsupported symbolic index")
                    state.stack.append(BitVec("calldata_" + str(environment.active_account.contract_name) + "[" + str(simplify(op0)) + "]", 256))
                    continue
                except IndexError:
                    logging.debug("Calldata not set, using symbolic variable instead")
                    state.stack.append(BitVec("calldata_" + str(environment.active_account.contract_name) + "[" + str(simplify(op0)) + "]", 256))
                    continue

                if type(b) == int:

                    val = b''

                    try:
                        for i in range(offset, offset + 32):
                            val += environment.calldata[i].to_bytes(1, byteorder='big')

                        logging.debug("Final value: " + str(int.from_bytes(val, byteorder='big')))
                        state.stack.append(BitVecVal(int.from_bytes(val, byteorder='big'), 256))

                    except:
                        state.stack.append(BitVec("calldata_" + str(environment.active_account.contract_name) + "[" + str(simplify(op0)) + "]", 256))
                else:
                    # symbolic variable
                    state.stack.append(BitVec("calldata_" + str(environment.active_account.contract_name) + "[" + str(simplify(op0)) + "]", 256))

            elif op == 'CALLDATASIZE':

                if environment.calldata_type == CalldataType.SYMBOLIC:
                    state.stack.append(BitVec("calldatasize_" + environment.active_account.contract_name, 256))
                else:
                    state.stack.append(BitVecVal(len(environment.calldata), 256))

            elif op == 'CALLDATACOPY':
                op0, op1, op2 = state.stack.pop(), state.stack.pop(), state.stack.pop()

                try:
                    mstart = helper.get_concrete_int(op0)
                except:
                    logging.debug("Unsupported symbolic memory offset in CALLDATACOPY")
                    continue

                dstart_sym = False
                try:
                    dstart = helper.get_concrete_int(op1)
                    dstart_sym = True
                except:
                    logging.debug("Unsupported symbolic calldata offset in CALLDATACOPY")
                    dstart = simplify(op1)

                size_sym = False
                try:
                    size = helper.get_concrete_int(op2)
                    size_sym = True
                except:
                    logging.debug("Unsupported symbolic size in CALLDATACOPY")
                    size = simplify(op2)

                if dstart_sym or size_sym:
                    state.mem_extend(mstart, 1)
                    state.memory[mstart] = BitVec("calldata_" + str(environment.active_account.contract_name) + "[" + str(dstart) + ": + " + str(size) + "]", 256)
                    continue

                if size > 0:

                    try:
                        state.mem_extend(mstart, size)
                    except:
                        logging.debug("Memory allocation error: mstart = " + str(mstart) + ", size = " + str(size))
                        state.mem_extend(mstart, 1)
                        state.memory[mstart] = BitVec("calldata_" + str(environment.active_account.contract_name) + "[" + str(dstart) + ": + " + str(size) + "]", 256)
                        continue

                    try:
                        i_data = environment.calldata[dstart]

                        for i in range(mstart, mstart + size):
                            state.memory[i] = environment.calldata[i_data]
                            i_data += 1
                    except:
                        logging.debug("Exception copying calldata to memory")

                        state.memory[mstart] = BitVec("calldata_" + str(environment.active_account.contract_name) + "[" + str(dstart) + ": + " + str(size) + "]", 256)

            elif op == 'STOP':
                if len(self.call_stack):
                    self.pending_returns[self.call_stack[-1]].append(node.uid)

                halt = True
                continue

            # Environment

            elif op == 'ADDRESS':
                state.stack.append(environment.address)

            elif op == 'BALANCE':
                addr = state.stack.pop()
                state.stack.append(BitVec("balance_at_" + str(addr), 256))

            elif op == 'ORIGIN':
                state.stack.append(environment.origin)

            elif op == 'CALLER':
                state.stack.append(environment.sender)

            elif op == 'CODESIZE':
                state.stack.append(len(disassembly.bytecode) // 2)

            if op == 'SHA3':
                op0, op1 = state.stack.pop(), state.stack.pop()

                try:
                    index, length = helper.get_concrete_int(op0), helper.get_concrete_int(op1)

                except:
                    # Can't access symbolic memory offsets
                    state.stack.append(BitVec("KECCAC_mem[" + str(simplify(op0)) + "]", 256))
                    continue

                try:
                    data = b''

                    for i in range(index, index + length):
                        data += helper.get_concrete_int(state.memory[i]).to_bytes(1, byteorder='big')
                        i += 1
                except:

                    svar = str(state.memory[index])

                    svar = svar.replace(" ", "_")

                    state.stack.append(BitVec("keccac_" + svar, 256))
                    continue

                keccac = utils.sha3(utils.bytearray_to_bytestr(data))
                logging.debug("Computed SHA3 Hash: " + str(binascii.hexlify(keccac)))

                state.stack.append(BitVecVal(helper.concrete_int_from_bytes(keccac, 0), 256))

            elif op == 'GASPRICE':
                state.stack.append(BitVec("gasprice", 256))

            elif op == 'CODECOPY':
                # Not implemented
                start, s1, size = state.stack.pop(), state.stack.pop(), state.stack.pop()

            elif op == 'EXTCODESIZE':
                addr = state.stack.pop()
                state.stack.append(BitVec("extcodesize", 256))

            elif op == 'EXTCODECOPY':
                # Not implemented

                addr = state.stack.pop()
                start, s2, size = state.stack.pop(), state.stack.pop(), state.stack.pop()

            elif op == 'RETURNDATASIZE':
                state.stack.append(BitVec("returndatasize", 256))

            elif op == 'BLOCKHASH':
                blocknumber = state.stack.pop()
                state.stack.append(BitVec("blockhash_block_" + str(blocknumber), 256))

            elif op == 'COINBASE':
                state.stack.append(BitVec("coinbase", 256))

            elif op == 'TIMESTAMP':
                state.stack.append(BitVec("timestamp", 256))

            elif op == 'NUMBER':
                state.stack.append(BitVec("block_number", 256))

            elif op == 'DIFFICULTY':
                state.stack.append(BitVec("block_difficulty", 256))

            elif op == 'GASLIMIT':
                state.stack.append(BitVec("block_gaslimit", 256))

            elif op == 'MLOAD':

                op0 = state.stack.pop()

                logging.debug("MLOAD[" + str(op0) + "]")

                try:
                    offset = helper.get_concrete_int(op0)
                except AttributeError:
                    logging.debug("Can't MLOAD from symbolic index")
                    data = BitVec("mem[" + str(simplify(op0)) + "]", 256)
                    state.stack.append(data)
                    continue

                try:
                    data = helper.concrete_int_from_bytes(state.memory, offset)
                except IndexError:  # Memory slot not allocated
                    data = BitVec("mem[" + str(offset)+"]", 256)
                except TypeError:  # Symbolic memory
                    data = state.memory[offset]

                logging.debug("Load from memory[" + str(offset) + "]: " + str(data))

                state.stack.append(data)

            elif op == 'MSTORE':

                op0, value = state.stack.pop(), state.stack.pop()

                try:
                    mstart = helper.get_concrete_int(op0)
                except AttributeError:
                    logging.debug("MSTORE to symbolic index. Not supported")
                    continue

                try:
                    state.mem_extend(mstart, 32)
                except Exception:
                    logging.debug("Error extending memory, mstart = " + str(mstart) + ", size = 32")

                logging.debug("MSTORE to mem[" + str(mstart) + "]: " + str(value))

                try:
                    # Attempt to concretize value
                    _bytes = helper.concrete_int_to_bytes(value)

                    i = 0

                    for b in _bytes:
                        state.memory[mstart + i] = _bytes[i]
                        i += 1

                except:
                    try:
                        state.memory[mstart] = value
                    except:
                        logging.debug("Invalid memory access")
                        continue

            elif op == 'MSTORE8':
                op0, value = state.stack.pop(), state.stack.pop()

                try:
                    offset = helper.get_concrete_int(op0)
                except AttributeError:
                    logging.debug("MSTORE to symbolic index. Not supported")
                    continue

                state.mem_extend(offset, 1)

                state.memory[offset] = value % 256

            elif op == 'SLOAD':
                index = state.stack.pop()
                logging.debug("Storage access at index " + str(index))

                try:
                    index = helper.get_concrete_int(index)
                except AttributeError:
                    index = str(index)

                try:
                    data = gblState.environment.active_account.storage[index]
                except KeyError:
                    data = BitVec("storage_" + str(index), 256)
                    gblState.environment.active_account.storage[index] = data

                state.stack.append(data)

            elif op == 'SSTORE':
                index, value = state.stack.pop(), state.stack.pop()

                logging.debug("Write to storage[" + str(index) + "] at node " + str(start_addr))

                try:
                    index = helper.get_concrete_int(index)
                except AttributeError:
                    index = str(index)

                try:
                    # Create a fresh copy of the account object before modifying storage

                    for k in gblState.accounts:
                        if gblState.accounts[k] == gblState.environment.active_account:
                            gblState.accounts[k] = copy.deepcopy(gblState.accounts[k])
                            gblState.environment.active_account = gblState.accounts[k]
                            break

                    gblState.environment.active_account.storage[index] = value
                except KeyError:
                    logging.debug("Error writing to storage: Invalid index")
                    continue

            elif op == 'JUMP':

                try:
                    jump_addr = helper.get_concrete_int(state.stack.pop())
                except AttributeError:
                    logging.debug("Invalid jump argument (symbolic address)")
                    halt = True
                    continue
                except IndexError:  # Stack Underflow
                    halt = True
                    continue

                if (state.depth < self.max_depth):

                    i = helper.get_instruction_index(disassembly.instruction_list, jump_addr)

                    if i is None:
                        logging.debug("JUMP to invalid address")
                        halt = True
                        continue

                    opcode = disassembly.instruction_list[i]['opcode']

                    if opcode == "JUMPDEST":

                        new_gblState = LaserEVM.copy_global_state(gblState)
                        new_gblState.mstate.pc = i
                        new_gblState.mstate.depth += 1

                        new_node = self._sym_exec(new_gblState)
                        self.nodes[new_node.uid] = new_node

                        self.edges.append(Edge(node.uid, new_node.uid, JumpType.UNCONDITIONAL))
                        halt = True
                        continue

                    else:
                        logging.debug("Skipping JUMP to invalid destination (not JUMPDEST): " + str(jump_addr))
                        halt = True
                        # continue
                else:
                    logging.debug("Max depth reached, skipping JUMP")
                    halt = True
                    # continue

            elif op == 'JUMPI':
                op0, condition = state.stack.pop(), state.stack.pop()

                try:
                    jump_addr = helper.get_concrete_int(op0)
                except:
                    logging.debug("Skipping JUMPI to invalid destination.")

                if state.depth >= self.max_depth:
                    logging.debug("Max depth reached, skipping JUMPI")
                    halt = True
                    continue

                i = helper.get_instruction_index(disassembly.instruction_list, jump_addr)

                if not i:
                    logging.debug("Invalid jump destination: " + str(jump_addr))
                    continue
                instr = disassembly.instruction_list[i]

                # True case
                condi = condition if type(condition) == BoolRef else condition != 0
                if instr['opcode'] == "JUMPDEST":
                    if (type(condi) == bool and condi) or (type(condi) == BoolRef and not is_false(simplify(condi))):
                        new_gblState = LaserEVM.copy_global_state(gblState)
                        new_gblState.mstate.pc = i
                        new_gblState.mstate.constraints.append(condi)
                        new_gblState.mstate.depth += 1

                        new_node = self._sym_exec(new_gblState)
                        self.nodes[new_node.uid] = new_node
                        self.edges.append(Edge(node.uid, new_node.uid, JumpType.CONDITIONAL, condi))
                    else:
                        logging.debug("Pruned unreachable states.")

                # False case
                negated = Not(condition) if type(condition) == BoolRef else condition == 0

                if (type(negated)==bool and negated) or (type(condi) == BoolRef and not is_false(simplify(negated))):
                    new_gblState = LaserEVM.copy_global_state(gblState)
                    new_gblState.mstate.constraints.append(negated)
                    new_gblState.mstate.depth += 1

                    new_node = self._sym_exec(new_gblState)
                    self.nodes[new_node.uid] = new_node
                    self.edges.append(Edge(node.uid, new_node.uid, JumpType.CONDITIONAL, negated))
                else:
                    logging.debug("Pruned unreachable states.")

                halt = True

            elif op == 'PC':
                state.stack.append(state.pc - 1)

            elif op == 'MSIZE':
                state.stack.append(BitVec("msize", 256))

            elif op == 'GAS':
                state.stack.append(BitVec("gas", 256))

            elif op.startswith('LOG'):
                dpth = int(op[3:])
                state.stack.pop(), state.stack.pop()
                [state.stack.pop() for x in range(dpth)]
                # Not supported

            elif op == 'CREATE':
                state.stack.pop(), state.stack.pop(), state.stack.pop()
                # Not supported
                state.stack.append(0)

            elif op in ('CALL', 'CALLCODE', 'DELEGATECALL', 'STATICCALL'):

                if op in ('CALL', 'CALLCODE'):
                    gas, to, value, meminstart, meminsz, memoutstart, memoutsz = \
                        state.stack.pop(), state.stack.pop(), state.stack.pop(), state.stack.pop(), state.stack.pop(), state.stack.pop(), state.stack.pop()

                else:
                    gas, to, meminstart, meminsz, memoutstart, memoutsz = \
                        state.stack.pop(), state.stack.pop(), state.stack.pop(), state.stack.pop(), state.stack.pop(), state.stack.pop()

                try:
                    callee_address = hex(helper.get_concrete_int(to))

                except AttributeError:
                    # Not a concrete call address. Call target may be an address in storage.

                    m = re.search(r'storage_(\d+)', str(simplify(to)))

                    logging.debug("CALL to: " + str(simplify(to)))

                    if (m and self.dynamic_loader is not None):
                        idx = int(m.group(1))
                        logging.info("Dynamic contract address at storage index " + str(idx))

                        # attempt to read the contract address from instance storage

                        try:
                            callee_address = self.dynamic_loader.read_storage(environment.active_account.address, idx)
                        except:
                            logging.debug("Error accessing contract storage.")
                            ret = BitVec("retval_" + str(instr['address']), 256)
                            state.stack.append(ret)
                            continue

                        # testrpc simply returns the address, geth response is more elaborate.

                        if not re.match(r"^0x[0-9a-f]{40}$", callee_address):

                            callee_address = "0x" + callee_address[26:]

                    else:
                        ret = BitVec("retval_" + str(instr['address']), 256)
                        state.stack.append(ret)
                        # Set output memory
                        logging.debug("memoutstart: "+ str(memoutstart))
                        if not isinstance(memoutstart, ExprRef):
                            state.mem_extend(memoutstart, 1)
                            state.memory[memoutstart] = ret
                        else:
                            logging.debug("Unsupported memory symbolic index")
                        continue

                if (not re.match(r"^0x[0-9a-f]{40}", callee_address) and re.match(r"^0x[0-9a-f]{5,}",callee_address)):
                        logging.debug("Invalid address: " + str(callee_address))
                        ret = BitVec("retval_" + str(instr['address']), 256)
                        state.stack.append(ret)
                        continue

                if 0 < int(callee_address, 16) < 5:

                    logging.info("Native contract called: " + callee_address)
                    calldata, calldata_type = self._get_calldata(meminstart, meminsz, state, pad=False)
                    if calldata == [] and calldata_type == CalldataType.SYMBOLIC:
                        logging.debug("CALL with symbolic data not supported")
                        ret = BitVec("retval_" + str(instr['address']), 256)
                        state.stack.append(ret)
                        continue

                    data = natives.native_contracts(int(callee_address, 16 ), calldata)
                    try:
                        mem_out_start = helper.get_concrete_int(memoutstart)
                        mem_out_sz = memoutsz.as_long()
                    except AttributeError:
                        logging.debug("CALL with symbolic start or offset not supported")
                        ret = BitVec("retval_" + str(instr['address']), 256)
                        state.stack.append(ret)
                        continue

                    state.mem_extend(mem_out_start, mem_out_sz)
                    try:
                        for i in range(min(len(data), mem_out_sz)):     # If more data is used then it's chopped off
                            state.memory[mem_out_start+i] = data[i]
                    except:
                       state.memory[mem_out_start] = BitVec(data, 256)
                    state.stack.append(1)

                    continue

                try:

                    callee_account = self.accounts[callee_address]

                except KeyError:
                    # We have a valid call address, but contract is not in the modules list

                    logging.info("Module with address " + callee_address + " not loaded.")

                    if self.dynamic_loader is not None:

                        logging.info("Attempting to load dependency")

                        try:
                            code = self.dynamic_loader.dynld(environment.active_account.address, callee_address)
                        except Exception as e:
                            logging.info("Unable to execute dynamic loader.")

                        if code is None:

                            logging.info("No code returned, not a contract account?")
                            ret = BitVec("retval_" + str(instr['address']), 256)
                            state.stack.append(ret)
                            continue

                        # New contract bytecode loaded successfully, create a new contract account

                        self.accounts[callee_address] = Account(callee_address, code, callee_address)

                        logging.info("Dependency loaded: " + callee_address)

                    else:
                        logging.info("Dynamic loader unavailable. Skipping call")
                        ret = BitVec("retval_" + str(instr['address']), 256)
                        state.stack.append(ret)
                        continue

                logging.info("Executing " + op + " to: " + callee_address)

                try:
                    callee_account = self.accounts[callee_address]
                except KeyError:
                    logging.info("Contract " + str(callee_address) + " not loaded.")
                    logging.info((str(self.accounts)))

                    ret = BitVec("retval_" + str(instr['address']), 256)
                    state.stack.append(ret)
                    continue


                calldata, calldata_type = self._get_calldata(meminstart, meminsz, state)
                self.call_stack.append(instr['address'])
                self.pending_returns[instr['address']] = []

                if (op == 'CALL'):

                    callee_environment = Environment(callee_account, BitVecVal(int(environment.active_account.address, 16), 256), calldata, environment.gasprice, value, environment.origin, calldata_type=calldata_type)
                    new_gblState = GlobalState(gblState.accounts, callee_environment, MachineState(gas))
                    new_gblState.mstate.depth = state.depth + 1
                    new_gblState.mstate.constraints = copy.deepcopy(state.constraints)

                    new_node = self._sym_exec(new_gblState)

                    self.nodes[new_node.uid] = new_node

                elif (op == 'CALLCODE'):

                    temp_callvalue = environment.callvalue
                    temp_caller = environment.caller
                    temp_calldata = environment.calldata

                    environment.callvalue = value
                    environment.caller = environment.address
                    environment.calldata = calldata

                    new_gblState = GlobalState(gblState.accounts, environment, MachineState(gas))
                    new_gblState.mstate.depth = state.depth + 1
                    new_gblState.mstate.constraints = copy.deepcopy(state.constraints)

                    new_node = self._sym_exec(new_gblState)
                    self.nodes[new_node.uid] = new_node

                    environment.callvalue = temp_callvalue
                    environment.caller = temp_caller
                    environment.calldata = temp_calldata

                elif (op == 'DELEGATECALL'):
                    temp_code = environment.code
                    temp_calldata = environment.calldata

                    environment.code = callee_account.code
                    environment.calldata = calldata

                    new_gblState = GlobalState(gblState.accounts, environment, MachineState(gas))
                    new_gblState.mstate.depth = state.depth + 1
                    new_gblState.mstate.constraints = copy.deepcopy(state.constraints)

                    new_node = self._sym_exec(new_gblState)
                    self.nodes[new_node.uid] = new_node

                    environment.code = temp_code
                    environment.calldata = temp_calldata

                self.edges.append(Edge(node.uid, new_node.uid, JumpType.CALL))

                '''
                There may be multiple possible returns from the callee contract. Currently, we don't create separate nodes on the CFG
                for each of them. Instead, a single "return node" is created and a separate edge is added for each return path.
                The return value is always symbolic.
                '''

                ret = BitVec("retval_" + str(disassembly.instruction_list[state.pc]['address']), 256)
                state.stack.append(ret)

                return_address = self.call_stack.pop()

                new_gblState = LaserEVM.copy_global_state(gblState)
                new_gblState.mstate.depth += 1
                new_node = self._sym_exec(new_gblState)

=======
                return

            try:
                new_states, op_code = self.execute_state(global_state)
            except NotImplementedError:
                logging.debug("Encountered unimplemented instruction")
                continue

            self.manage_cfg(op_code, new_states)

            self.work_list += new_states
            self.total_states += len(new_states)

    def execute_state(self, global_state):
        instructions = global_state.environment.code.instruction_list
        op_code = instructions[global_state.mstate.pc]['opcode']
        return Instruction(op_code, self.dynamic_loader).evaluate(global_state), op_code

    def manage_cfg(self, opcode, new_states):
        if opcode == "JUMP":
            assert len(new_states) <= 1
            for state in new_states:
                self._new_node_state(state)
        elif opcode == "JUMPI":
            for state in new_states:
                self._new_node_state(state, JumpType.CONDITIONAL, state.mstate.constraints[-1])
        elif opcode in ("CALL", 'CALLCODE', 'DELEGATECALL', 'STATICCALL'):
            assert len(new_states) <= 1
            for state in new_states:
                self._new_node_state(state, JumpType.CALL)
        elif opcode == "RETURN":
            for state in new_states:
                self._new_node_state(state, JumpType.RETURN)

        for state in new_states:
            state.node.states.append(state)

    def _new_node_state(self, state, edge_type=JumpType.UNCONDITIONAL, condition=None):
        new_node = Node(state.environment.active_account.contract_name)
        old_node = state.node
        state.node = new_node
        new_node.constraints = state.mstate.constraints
        self.nodes[new_node.uid] = new_node
        self.edges.append(Edge(old_node.uid, new_node.uid, edge_type=edge_type, condition=condition))

        if edge_type == JumpType.RETURN:
            new_node.flags |= NodeFlags.CALL_RETURN
        elif edge_type == JumpType.CALL:
            if 'retval' in str(state.mstate.stack[-1]):
>>>>>>> 631ebe07
                new_node.flags |= NodeFlags.CALL_RETURN
            else:
                new_node.flags |= NodeFlags.FUNC_ENTRY
        address = state.environment.code.instruction_list[state.mstate.pc - 1]['address']
        
        environment = state.environment
        disassembly = environment.code
        if address in state.environment.code.addr_to_func:
            # Enter a new function

            environment.active_function_name = disassembly.addr_to_func[address]
            new_node.flags |= NodeFlags.FUNC_ENTRY

            logging.info("- Entering function " + environment.active_account.contract_name + ":" + new_node.function_name)

        new_node.function_name = environment.active_function_name<|MERGE_RESOLUTION|>--- conflicted
+++ resolved
@@ -69,858 +69,6 @@
                 global_state = self.work_list.pop(0)
                 if global_state.mstate.depth >= self.max_depth: continue
             except IndexError:
-<<<<<<< HEAD
-                logging.debug("Invalid PC")
-                return node
-
-            # Save state before modifying anything
-
-            node.states.append(gblState)
-            gblState = LaserEVM.copy_global_state(gblState)
-
-            state = gblState.mstate
-
-            self.total_states += 1
-
-            # Point program counter to next instruction
-
-            state.pc += 1
-            op = instr['opcode']
-
-            # logging.debug("[" + environment.active_account.contract_name + "] " + helper.get_trace_line(instr, state))
-            # slows down execution significantly.
-
-            # Stack ops
-
-            if op.startswith("PUSH"):
-                value = BitVecVal(int(instr['argument'][2:], 16), 256)
-                state.stack.append(value)
-
-            elif op.startswith('DUP'):
-                dpth = int(op[3:])
-
-                try:
-                    state.stack.append(state.stack[-dpth])
-                except:
-                    halt = True
-
-            elif op.startswith('SWAP'):
-
-                dpth = int(op[4:])
-
-                try:
-                    temp = state.stack[-dpth - 1]
-
-                    state.stack[-dpth - 1] = state.stack[-1]
-                    state.stack[-1] = temp
-                except IndexError:  # Stack underflow
-                    halt = True
-
-            elif op == 'POP':
-                try:
-                    state.stack.pop()
-                except IndexError:  # Stack underflow
-                    halt = True
-
-            # Bitwise ops
-
-            elif op == 'AND':
-                try:
-                    op1, op2 = state.stack.pop(), state.stack.pop()
-                    if (type(op1) == BoolRef):
-                        op1 = If(op1, BitVecVal(1, 256), BitVecVal(0, 256))
-
-                    if (type(op2) == BoolRef):
-                        op2 = If(op2, BitVecVal(1, 256), BitVecVal(0, 256))
-
-                    state.stack.append(op1 & op2)
-                except IndexError:  # Stack underflow
-                    halt = True
-
-            elif op == 'OR':
-                try:
-                    op1, op2 = state.stack.pop(), state.stack.pop()
-
-                    if (type(op1) == BoolRef):
-                        op1 = If(op1, BitVecVal(1, 256), BitVecVal(0, 256))
-
-                    if (type(op2) == BoolRef):
-                        op2 = If(op2, BitVecVal(1, 256), BitVecVal(0, 256))
-
-                    state.stack.append(op1 | op2)
-                except IndexError:  # Stack underflow
-                    halt = True
-
-            elif op == 'XOR':
-                state.stack.append(state.stack.pop() ^ state.stack.pop())
-
-            elif op == 'NOT':
-                state.stack.append(TT256M1 - state.stack.pop())
-
-            elif op == 'BYTE':
-                s0, s1 = state.stack.pop(), state.stack.pop()
-                if not isinstance(s1, ExprRef):
-                    s1 = BitVecVal(s1, 256)
-                try:
-                    n = helper.get_concrete_int(s0)
-                    oft = (31 - n) * 8
-                    result = Concat(BitVecVal(0, 248), Extract(oft + 7, oft, s1))
-                except AttributeError:
-                    logging.debug("BYTE: Unsupported symbolic byte offset")
-                    result = BitVec(str(simplify(s1)) + "[" + str(simplify(s0)) + "]", 256)
-
-                state.stack.append(simplify(result))
-
-            # Arithmetics
-
-            elif op == 'ADD':
-                state.stack.append((helper.pop_bitvec(state) + helper.pop_bitvec(state)))
-
-            elif op == 'SUB':
-                state.stack.append((helper.pop_bitvec(state) - helper.pop_bitvec(state)))
-
-            elif op == 'MUL':
-                state.stack.append(helper.pop_bitvec(state) * helper.pop_bitvec(state))
-
-            elif op == 'DIV':
-                state.stack.append(UDiv(helper.pop_bitvec(state), helper.pop_bitvec(state)))
-
-            elif op == 'MOD':
-                s0, s1 = helper.pop_bitvec(state), helper.pop_bitvec(state)
-                state.stack.append(0 if s1 == 0 else URem(s0, s1))
-
-            elif op == 'SDIV':
-                s0, s1 = helper.pop_bitvec(state), helper.pop_bitvec(state)
-                state.stack.append(s0 / s1)
-
-            elif op == 'SMOD':
-                s0, s1 = helper.pop_bitvec(state), helper.pop_bitvec(state)
-                state.stack.append(0 if s1 == 0 else s0 % s1)
-
-            elif op == 'ADDMOD':
-                s0, s1, s2 = helper.pop_bitvec(state), helper.pop_bitvec(state), helper.pop_bitvec(state)
-
-                logging.info(str(type))
-
-                state.stack.append((s0 + s1) % s2)
-
-            elif op == 'MULMOD':
-                s0, s1, s2 = helper.pop_bitvec(state), helper.pop_bitvec(state), helper.pop_bitvec(state)
-                state.stack.append((s0 * s1) % s2 if s2 else 0)
-
-            elif op == 'EXP':
-                # we only implement 2 ** x
-                base, exponent = helper.pop_bitvec(state), helper.pop_bitvec(state)
-
-                if (type(base) != BitVecNumRef) or (type(exponent) != BitVecNumRef):
-                    state.stack.append(BitVec("(" + str(simplify(base)) + ")^(" + str(simplify(exponent)) + ")", 256))
-                elif (base.as_long() == 2):
-                    if exponent.as_long() == 0:
-                        state.stack.append(BitVecVal(1, 256))
-                    else:
-                        state.stack.append(base << (exponent - 1))
-
-                else:
-                    state.stack.append(base)
-
-            elif op == 'SIGNEXTEND':
-                s0, s1 = state.stack.pop(), state.stack.pop()
-
-                try:
-                    s0 = helper.get_concrete_int(s0)
-                    s1 = helper.get_concrete_int(s1)
-
-                    if s0 <= 31:
-                        testbit = s0 * 8 + 7
-                        if s1 & (1 << testbit):
-                            state.stack.append(s1 | (TT256 - (1 << testbit)))
-                        else:
-                            state.stack.append(s1 & ((1 << testbit) - 1))
-                    else:
-                        state.stack.append(s1)
-                except:
-                    halt = True
-                    continue
-
-            # Comparisons
-
-            elif op == 'LT':
-
-                exp = ULT(helper.pop_bitvec(state), helper.pop_bitvec(state))
-                state.stack.append(exp)
-
-            elif op == 'GT':
-
-                exp = UGT(helper.pop_bitvec(state), helper.pop_bitvec(state))
-                state.stack.append(exp)
-
-            elif op == 'SLT':
-
-                exp = helper.pop_bitvec(state) < helper.pop_bitvec(state)
-                state.stack.append(exp)
-
-            elif op == 'SGT':
-
-                exp = helper.pop_bitvec(state) > helper.pop_bitvec(state)
-                state.stack.append(exp)
-
-            elif op == 'EQ':
-
-                op1 = state.stack.pop()
-                op2 = state.stack.pop()
-
-                if(type(op1) == BoolRef):
-                    op1 = If(op1, BitVecVal(1, 256), BitVecVal(0, 256))
-
-                if(type(op2) == BoolRef):
-                    op2 = If(op2, BitVecVal(1, 256), BitVecVal(0, 256))
-
-                exp = op1 == op2
-
-                state.stack.append(exp)
-
-            elif op == 'ISZERO':
-
-                val = state.stack.pop()
-
-                if (type(val) == BoolRef):
-                    exp = val == False
-                else:
-                    exp = val == 0
-
-                state.stack.append(exp)
-
-            # Call data
-
-            elif op == 'CALLVALUE':
-                state.stack.append(environment.callvalue)
-
-            elif op == 'CALLDATALOAD':
-                # unpack 32 bytes from calldata into a word and put it on the stack
-
-                op0 = state.stack.pop()
-
-                try:
-                    offset = helper.get_concrete_int(simplify(op0))
-                    b = environment.calldata[offset]
-
-                except AttributeError:
-                    logging.debug("CALLDATALOAD: Unsupported symbolic index")
-                    state.stack.append(BitVec("calldata_" + str(environment.active_account.contract_name) + "[" + str(simplify(op0)) + "]", 256))
-                    continue
-                except IndexError:
-                    logging.debug("Calldata not set, using symbolic variable instead")
-                    state.stack.append(BitVec("calldata_" + str(environment.active_account.contract_name) + "[" + str(simplify(op0)) + "]", 256))
-                    continue
-
-                if type(b) == int:
-
-                    val = b''
-
-                    try:
-                        for i in range(offset, offset + 32):
-                            val += environment.calldata[i].to_bytes(1, byteorder='big')
-
-                        logging.debug("Final value: " + str(int.from_bytes(val, byteorder='big')))
-                        state.stack.append(BitVecVal(int.from_bytes(val, byteorder='big'), 256))
-
-                    except:
-                        state.stack.append(BitVec("calldata_" + str(environment.active_account.contract_name) + "[" + str(simplify(op0)) + "]", 256))
-                else:
-                    # symbolic variable
-                    state.stack.append(BitVec("calldata_" + str(environment.active_account.contract_name) + "[" + str(simplify(op0)) + "]", 256))
-
-            elif op == 'CALLDATASIZE':
-
-                if environment.calldata_type == CalldataType.SYMBOLIC:
-                    state.stack.append(BitVec("calldatasize_" + environment.active_account.contract_name, 256))
-                else:
-                    state.stack.append(BitVecVal(len(environment.calldata), 256))
-
-            elif op == 'CALLDATACOPY':
-                op0, op1, op2 = state.stack.pop(), state.stack.pop(), state.stack.pop()
-
-                try:
-                    mstart = helper.get_concrete_int(op0)
-                except:
-                    logging.debug("Unsupported symbolic memory offset in CALLDATACOPY")
-                    continue
-
-                dstart_sym = False
-                try:
-                    dstart = helper.get_concrete_int(op1)
-                    dstart_sym = True
-                except:
-                    logging.debug("Unsupported symbolic calldata offset in CALLDATACOPY")
-                    dstart = simplify(op1)
-
-                size_sym = False
-                try:
-                    size = helper.get_concrete_int(op2)
-                    size_sym = True
-                except:
-                    logging.debug("Unsupported symbolic size in CALLDATACOPY")
-                    size = simplify(op2)
-
-                if dstart_sym or size_sym:
-                    state.mem_extend(mstart, 1)
-                    state.memory[mstart] = BitVec("calldata_" + str(environment.active_account.contract_name) + "[" + str(dstart) + ": + " + str(size) + "]", 256)
-                    continue
-
-                if size > 0:
-
-                    try:
-                        state.mem_extend(mstart, size)
-                    except:
-                        logging.debug("Memory allocation error: mstart = " + str(mstart) + ", size = " + str(size))
-                        state.mem_extend(mstart, 1)
-                        state.memory[mstart] = BitVec("calldata_" + str(environment.active_account.contract_name) + "[" + str(dstart) + ": + " + str(size) + "]", 256)
-                        continue
-
-                    try:
-                        i_data = environment.calldata[dstart]
-
-                        for i in range(mstart, mstart + size):
-                            state.memory[i] = environment.calldata[i_data]
-                            i_data += 1
-                    except:
-                        logging.debug("Exception copying calldata to memory")
-
-                        state.memory[mstart] = BitVec("calldata_" + str(environment.active_account.contract_name) + "[" + str(dstart) + ": + " + str(size) + "]", 256)
-
-            elif op == 'STOP':
-                if len(self.call_stack):
-                    self.pending_returns[self.call_stack[-1]].append(node.uid)
-
-                halt = True
-                continue
-
-            # Environment
-
-            elif op == 'ADDRESS':
-                state.stack.append(environment.address)
-
-            elif op == 'BALANCE':
-                addr = state.stack.pop()
-                state.stack.append(BitVec("balance_at_" + str(addr), 256))
-
-            elif op == 'ORIGIN':
-                state.stack.append(environment.origin)
-
-            elif op == 'CALLER':
-                state.stack.append(environment.sender)
-
-            elif op == 'CODESIZE':
-                state.stack.append(len(disassembly.bytecode) // 2)
-
-            if op == 'SHA3':
-                op0, op1 = state.stack.pop(), state.stack.pop()
-
-                try:
-                    index, length = helper.get_concrete_int(op0), helper.get_concrete_int(op1)
-
-                except:
-                    # Can't access symbolic memory offsets
-                    state.stack.append(BitVec("KECCAC_mem[" + str(simplify(op0)) + "]", 256))
-                    continue
-
-                try:
-                    data = b''
-
-                    for i in range(index, index + length):
-                        data += helper.get_concrete_int(state.memory[i]).to_bytes(1, byteorder='big')
-                        i += 1
-                except:
-
-                    svar = str(state.memory[index])
-
-                    svar = svar.replace(" ", "_")
-
-                    state.stack.append(BitVec("keccac_" + svar, 256))
-                    continue
-
-                keccac = utils.sha3(utils.bytearray_to_bytestr(data))
-                logging.debug("Computed SHA3 Hash: " + str(binascii.hexlify(keccac)))
-
-                state.stack.append(BitVecVal(helper.concrete_int_from_bytes(keccac, 0), 256))
-
-            elif op == 'GASPRICE':
-                state.stack.append(BitVec("gasprice", 256))
-
-            elif op == 'CODECOPY':
-                # Not implemented
-                start, s1, size = state.stack.pop(), state.stack.pop(), state.stack.pop()
-
-            elif op == 'EXTCODESIZE':
-                addr = state.stack.pop()
-                state.stack.append(BitVec("extcodesize", 256))
-
-            elif op == 'EXTCODECOPY':
-                # Not implemented
-
-                addr = state.stack.pop()
-                start, s2, size = state.stack.pop(), state.stack.pop(), state.stack.pop()
-
-            elif op == 'RETURNDATASIZE':
-                state.stack.append(BitVec("returndatasize", 256))
-
-            elif op == 'BLOCKHASH':
-                blocknumber = state.stack.pop()
-                state.stack.append(BitVec("blockhash_block_" + str(blocknumber), 256))
-
-            elif op == 'COINBASE':
-                state.stack.append(BitVec("coinbase", 256))
-
-            elif op == 'TIMESTAMP':
-                state.stack.append(BitVec("timestamp", 256))
-
-            elif op == 'NUMBER':
-                state.stack.append(BitVec("block_number", 256))
-
-            elif op == 'DIFFICULTY':
-                state.stack.append(BitVec("block_difficulty", 256))
-
-            elif op == 'GASLIMIT':
-                state.stack.append(BitVec("block_gaslimit", 256))
-
-            elif op == 'MLOAD':
-
-                op0 = state.stack.pop()
-
-                logging.debug("MLOAD[" + str(op0) + "]")
-
-                try:
-                    offset = helper.get_concrete_int(op0)
-                except AttributeError:
-                    logging.debug("Can't MLOAD from symbolic index")
-                    data = BitVec("mem[" + str(simplify(op0)) + "]", 256)
-                    state.stack.append(data)
-                    continue
-
-                try:
-                    data = helper.concrete_int_from_bytes(state.memory, offset)
-                except IndexError:  # Memory slot not allocated
-                    data = BitVec("mem[" + str(offset)+"]", 256)
-                except TypeError:  # Symbolic memory
-                    data = state.memory[offset]
-
-                logging.debug("Load from memory[" + str(offset) + "]: " + str(data))
-
-                state.stack.append(data)
-
-            elif op == 'MSTORE':
-
-                op0, value = state.stack.pop(), state.stack.pop()
-
-                try:
-                    mstart = helper.get_concrete_int(op0)
-                except AttributeError:
-                    logging.debug("MSTORE to symbolic index. Not supported")
-                    continue
-
-                try:
-                    state.mem_extend(mstart, 32)
-                except Exception:
-                    logging.debug("Error extending memory, mstart = " + str(mstart) + ", size = 32")
-
-                logging.debug("MSTORE to mem[" + str(mstart) + "]: " + str(value))
-
-                try:
-                    # Attempt to concretize value
-                    _bytes = helper.concrete_int_to_bytes(value)
-
-                    i = 0
-
-                    for b in _bytes:
-                        state.memory[mstart + i] = _bytes[i]
-                        i += 1
-
-                except:
-                    try:
-                        state.memory[mstart] = value
-                    except:
-                        logging.debug("Invalid memory access")
-                        continue
-
-            elif op == 'MSTORE8':
-                op0, value = state.stack.pop(), state.stack.pop()
-
-                try:
-                    offset = helper.get_concrete_int(op0)
-                except AttributeError:
-                    logging.debug("MSTORE to symbolic index. Not supported")
-                    continue
-
-                state.mem_extend(offset, 1)
-
-                state.memory[offset] = value % 256
-
-            elif op == 'SLOAD':
-                index = state.stack.pop()
-                logging.debug("Storage access at index " + str(index))
-
-                try:
-                    index = helper.get_concrete_int(index)
-                except AttributeError:
-                    index = str(index)
-
-                try:
-                    data = gblState.environment.active_account.storage[index]
-                except KeyError:
-                    data = BitVec("storage_" + str(index), 256)
-                    gblState.environment.active_account.storage[index] = data
-
-                state.stack.append(data)
-
-            elif op == 'SSTORE':
-                index, value = state.stack.pop(), state.stack.pop()
-
-                logging.debug("Write to storage[" + str(index) + "] at node " + str(start_addr))
-
-                try:
-                    index = helper.get_concrete_int(index)
-                except AttributeError:
-                    index = str(index)
-
-                try:
-                    # Create a fresh copy of the account object before modifying storage
-
-                    for k in gblState.accounts:
-                        if gblState.accounts[k] == gblState.environment.active_account:
-                            gblState.accounts[k] = copy.deepcopy(gblState.accounts[k])
-                            gblState.environment.active_account = gblState.accounts[k]
-                            break
-
-                    gblState.environment.active_account.storage[index] = value
-                except KeyError:
-                    logging.debug("Error writing to storage: Invalid index")
-                    continue
-
-            elif op == 'JUMP':
-
-                try:
-                    jump_addr = helper.get_concrete_int(state.stack.pop())
-                except AttributeError:
-                    logging.debug("Invalid jump argument (symbolic address)")
-                    halt = True
-                    continue
-                except IndexError:  # Stack Underflow
-                    halt = True
-                    continue
-
-                if (state.depth < self.max_depth):
-
-                    i = helper.get_instruction_index(disassembly.instruction_list, jump_addr)
-
-                    if i is None:
-                        logging.debug("JUMP to invalid address")
-                        halt = True
-                        continue
-
-                    opcode = disassembly.instruction_list[i]['opcode']
-
-                    if opcode == "JUMPDEST":
-
-                        new_gblState = LaserEVM.copy_global_state(gblState)
-                        new_gblState.mstate.pc = i
-                        new_gblState.mstate.depth += 1
-
-                        new_node = self._sym_exec(new_gblState)
-                        self.nodes[new_node.uid] = new_node
-
-                        self.edges.append(Edge(node.uid, new_node.uid, JumpType.UNCONDITIONAL))
-                        halt = True
-                        continue
-
-                    else:
-                        logging.debug("Skipping JUMP to invalid destination (not JUMPDEST): " + str(jump_addr))
-                        halt = True
-                        # continue
-                else:
-                    logging.debug("Max depth reached, skipping JUMP")
-                    halt = True
-                    # continue
-
-            elif op == 'JUMPI':
-                op0, condition = state.stack.pop(), state.stack.pop()
-
-                try:
-                    jump_addr = helper.get_concrete_int(op0)
-                except:
-                    logging.debug("Skipping JUMPI to invalid destination.")
-
-                if state.depth >= self.max_depth:
-                    logging.debug("Max depth reached, skipping JUMPI")
-                    halt = True
-                    continue
-
-                i = helper.get_instruction_index(disassembly.instruction_list, jump_addr)
-
-                if not i:
-                    logging.debug("Invalid jump destination: " + str(jump_addr))
-                    continue
-                instr = disassembly.instruction_list[i]
-
-                # True case
-                condi = condition if type(condition) == BoolRef else condition != 0
-                if instr['opcode'] == "JUMPDEST":
-                    if (type(condi) == bool and condi) or (type(condi) == BoolRef and not is_false(simplify(condi))):
-                        new_gblState = LaserEVM.copy_global_state(gblState)
-                        new_gblState.mstate.pc = i
-                        new_gblState.mstate.constraints.append(condi)
-                        new_gblState.mstate.depth += 1
-
-                        new_node = self._sym_exec(new_gblState)
-                        self.nodes[new_node.uid] = new_node
-                        self.edges.append(Edge(node.uid, new_node.uid, JumpType.CONDITIONAL, condi))
-                    else:
-                        logging.debug("Pruned unreachable states.")
-
-                # False case
-                negated = Not(condition) if type(condition) == BoolRef else condition == 0
-
-                if (type(negated)==bool and negated) or (type(condi) == BoolRef and not is_false(simplify(negated))):
-                    new_gblState = LaserEVM.copy_global_state(gblState)
-                    new_gblState.mstate.constraints.append(negated)
-                    new_gblState.mstate.depth += 1
-
-                    new_node = self._sym_exec(new_gblState)
-                    self.nodes[new_node.uid] = new_node
-                    self.edges.append(Edge(node.uid, new_node.uid, JumpType.CONDITIONAL, negated))
-                else:
-                    logging.debug("Pruned unreachable states.")
-
-                halt = True
-
-            elif op == 'PC':
-                state.stack.append(state.pc - 1)
-
-            elif op == 'MSIZE':
-                state.stack.append(BitVec("msize", 256))
-
-            elif op == 'GAS':
-                state.stack.append(BitVec("gas", 256))
-
-            elif op.startswith('LOG'):
-                dpth = int(op[3:])
-                state.stack.pop(), state.stack.pop()
-                [state.stack.pop() for x in range(dpth)]
-                # Not supported
-
-            elif op == 'CREATE':
-                state.stack.pop(), state.stack.pop(), state.stack.pop()
-                # Not supported
-                state.stack.append(0)
-
-            elif op in ('CALL', 'CALLCODE', 'DELEGATECALL', 'STATICCALL'):
-
-                if op in ('CALL', 'CALLCODE'):
-                    gas, to, value, meminstart, meminsz, memoutstart, memoutsz = \
-                        state.stack.pop(), state.stack.pop(), state.stack.pop(), state.stack.pop(), state.stack.pop(), state.stack.pop(), state.stack.pop()
-
-                else:
-                    gas, to, meminstart, meminsz, memoutstart, memoutsz = \
-                        state.stack.pop(), state.stack.pop(), state.stack.pop(), state.stack.pop(), state.stack.pop(), state.stack.pop()
-
-                try:
-                    callee_address = hex(helper.get_concrete_int(to))
-
-                except AttributeError:
-                    # Not a concrete call address. Call target may be an address in storage.
-
-                    m = re.search(r'storage_(\d+)', str(simplify(to)))
-
-                    logging.debug("CALL to: " + str(simplify(to)))
-
-                    if (m and self.dynamic_loader is not None):
-                        idx = int(m.group(1))
-                        logging.info("Dynamic contract address at storage index " + str(idx))
-
-                        # attempt to read the contract address from instance storage
-
-                        try:
-                            callee_address = self.dynamic_loader.read_storage(environment.active_account.address, idx)
-                        except:
-                            logging.debug("Error accessing contract storage.")
-                            ret = BitVec("retval_" + str(instr['address']), 256)
-                            state.stack.append(ret)
-                            continue
-
-                        # testrpc simply returns the address, geth response is more elaborate.
-
-                        if not re.match(r"^0x[0-9a-f]{40}$", callee_address):
-
-                            callee_address = "0x" + callee_address[26:]
-
-                    else:
-                        ret = BitVec("retval_" + str(instr['address']), 256)
-                        state.stack.append(ret)
-                        # Set output memory
-                        logging.debug("memoutstart: "+ str(memoutstart))
-                        if not isinstance(memoutstart, ExprRef):
-                            state.mem_extend(memoutstart, 1)
-                            state.memory[memoutstart] = ret
-                        else:
-                            logging.debug("Unsupported memory symbolic index")
-                        continue
-
-                if (not re.match(r"^0x[0-9a-f]{40}", callee_address) and re.match(r"^0x[0-9a-f]{5,}",callee_address)):
-                        logging.debug("Invalid address: " + str(callee_address))
-                        ret = BitVec("retval_" + str(instr['address']), 256)
-                        state.stack.append(ret)
-                        continue
-
-                if 0 < int(callee_address, 16) < 5:
-
-                    logging.info("Native contract called: " + callee_address)
-                    calldata, calldata_type = self._get_calldata(meminstart, meminsz, state, pad=False)
-                    if calldata == [] and calldata_type == CalldataType.SYMBOLIC:
-                        logging.debug("CALL with symbolic data not supported")
-                        ret = BitVec("retval_" + str(instr['address']), 256)
-                        state.stack.append(ret)
-                        continue
-
-                    data = natives.native_contracts(int(callee_address, 16 ), calldata)
-                    try:
-                        mem_out_start = helper.get_concrete_int(memoutstart)
-                        mem_out_sz = memoutsz.as_long()
-                    except AttributeError:
-                        logging.debug("CALL with symbolic start or offset not supported")
-                        ret = BitVec("retval_" + str(instr['address']), 256)
-                        state.stack.append(ret)
-                        continue
-
-                    state.mem_extend(mem_out_start, mem_out_sz)
-                    try:
-                        for i in range(min(len(data), mem_out_sz)):     # If more data is used then it's chopped off
-                            state.memory[mem_out_start+i] = data[i]
-                    except:
-                       state.memory[mem_out_start] = BitVec(data, 256)
-                    state.stack.append(1)
-
-                    continue
-
-                try:
-
-                    callee_account = self.accounts[callee_address]
-
-                except KeyError:
-                    # We have a valid call address, but contract is not in the modules list
-
-                    logging.info("Module with address " + callee_address + " not loaded.")
-
-                    if self.dynamic_loader is not None:
-
-                        logging.info("Attempting to load dependency")
-
-                        try:
-                            code = self.dynamic_loader.dynld(environment.active_account.address, callee_address)
-                        except Exception as e:
-                            logging.info("Unable to execute dynamic loader.")
-
-                        if code is None:
-
-                            logging.info("No code returned, not a contract account?")
-                            ret = BitVec("retval_" + str(instr['address']), 256)
-                            state.stack.append(ret)
-                            continue
-
-                        # New contract bytecode loaded successfully, create a new contract account
-
-                        self.accounts[callee_address] = Account(callee_address, code, callee_address)
-
-                        logging.info("Dependency loaded: " + callee_address)
-
-                    else:
-                        logging.info("Dynamic loader unavailable. Skipping call")
-                        ret = BitVec("retval_" + str(instr['address']), 256)
-                        state.stack.append(ret)
-                        continue
-
-                logging.info("Executing " + op + " to: " + callee_address)
-
-                try:
-                    callee_account = self.accounts[callee_address]
-                except KeyError:
-                    logging.info("Contract " + str(callee_address) + " not loaded.")
-                    logging.info((str(self.accounts)))
-
-                    ret = BitVec("retval_" + str(instr['address']), 256)
-                    state.stack.append(ret)
-                    continue
-
-
-                calldata, calldata_type = self._get_calldata(meminstart, meminsz, state)
-                self.call_stack.append(instr['address'])
-                self.pending_returns[instr['address']] = []
-
-                if (op == 'CALL'):
-
-                    callee_environment = Environment(callee_account, BitVecVal(int(environment.active_account.address, 16), 256), calldata, environment.gasprice, value, environment.origin, calldata_type=calldata_type)
-                    new_gblState = GlobalState(gblState.accounts, callee_environment, MachineState(gas))
-                    new_gblState.mstate.depth = state.depth + 1
-                    new_gblState.mstate.constraints = copy.deepcopy(state.constraints)
-
-                    new_node = self._sym_exec(new_gblState)
-
-                    self.nodes[new_node.uid] = new_node
-
-                elif (op == 'CALLCODE'):
-
-                    temp_callvalue = environment.callvalue
-                    temp_caller = environment.caller
-                    temp_calldata = environment.calldata
-
-                    environment.callvalue = value
-                    environment.caller = environment.address
-                    environment.calldata = calldata
-
-                    new_gblState = GlobalState(gblState.accounts, environment, MachineState(gas))
-                    new_gblState.mstate.depth = state.depth + 1
-                    new_gblState.mstate.constraints = copy.deepcopy(state.constraints)
-
-                    new_node = self._sym_exec(new_gblState)
-                    self.nodes[new_node.uid] = new_node
-
-                    environment.callvalue = temp_callvalue
-                    environment.caller = temp_caller
-                    environment.calldata = temp_calldata
-
-                elif (op == 'DELEGATECALL'):
-                    temp_code = environment.code
-                    temp_calldata = environment.calldata
-
-                    environment.code = callee_account.code
-                    environment.calldata = calldata
-
-                    new_gblState = GlobalState(gblState.accounts, environment, MachineState(gas))
-                    new_gblState.mstate.depth = state.depth + 1
-                    new_gblState.mstate.constraints = copy.deepcopy(state.constraints)
-
-                    new_node = self._sym_exec(new_gblState)
-                    self.nodes[new_node.uid] = new_node
-
-                    environment.code = temp_code
-                    environment.calldata = temp_calldata
-
-                self.edges.append(Edge(node.uid, new_node.uid, JumpType.CALL))
-
-                '''
-                There may be multiple possible returns from the callee contract. Currently, we don't create separate nodes on the CFG
-                for each of them. Instead, a single "return node" is created and a separate edge is added for each return path.
-                The return value is always symbolic.
-                '''
-
-                ret = BitVec("retval_" + str(disassembly.instruction_list[state.pc]['address']), 256)
-                state.stack.append(ret)
-
-                return_address = self.call_stack.pop()
-
-                new_gblState = LaserEVM.copy_global_state(gblState)
-                new_gblState.mstate.depth += 1
-                new_node = self._sym_exec(new_gblState)
-
-=======
                 return
 
             try:
@@ -970,7 +118,6 @@
             new_node.flags |= NodeFlags.CALL_RETURN
         elif edge_type == JumpType.CALL:
             if 'retval' in str(state.mstate.stack[-1]):
->>>>>>> 631ebe07
                 new_node.flags |= NodeFlags.CALL_RETURN
             else:
                 new_node.flags |= NodeFlags.FUNC_ENTRY
