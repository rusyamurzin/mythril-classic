--- conflicted
+++ resolved
@@ -1,120 +1,3 @@
-<<<<<<< HEAD
-[{
-	"issues": [{
-		"description": {
-			"head": "The contract executes an external message call.",
-			"tail": "An external function call to a fixed contract address is executed. Make sure that the callee contract has been reviewed carefully."
-		},
-		"extra": {},
-		"locations": [{
-			"sourceMap": "661:1:0"
-		}],
-		"severity": "Low",
-		"swcID": "SWC-107",
-		"swcTitle": "Reentrancy"
-	}, {
-		"description": {
-			"head": "The contract executes an external message call.",
-			"tail": "An external function call to a fixed contract address is executed. Make sure that the callee contract has been reviewed carefully."
-		},
-		"extra": {},
-		"locations": [{
-			"sourceMap": "779:1:0"
-		}],
-		"severity": "Low",
-		"swcID": "SWC-107",
-		"swcTitle": "Reentrancy"
-	}, {
-		"description": {
-			"head": "The contract executes an external message call.",
-			"tail": "An external function call to a fixed contract address is executed. Make sure that the callee contract has been reviewed carefully."
-		},
-		"extra": {},
-		"locations": [{
-			"sourceMap": "858:1:0"
-		}],
-		"severity": "Low",
-		"swcID": "SWC-107",
-		"swcTitle": "Reentrancy"
-	}, {
-		"description": {
-			"head": "A call to a user-supplied address is executed.",
-			"tail": "The callee address of an external message call can be set by the caller. Note that the callee can contain arbitrary code and may re-enter any function in this contract. Review the business logic carefully to prevent averse effects on the contract state."
-		},
-		"extra": {},
-		"locations": [{
-			"sourceMap": "912:1:0"
-		}],
-		"severity": "Medium",
-		"swcID": "SWC-107",
-		"swcTitle": "Reentrancy"
-	}, {
-		"description": {
-			"head": "The contract account state is changed after an external call. ",
-			"tail": "Consider that the called contract could re-enter the function before this state change takes place. This can lead to business logic vulnerabilities."
-		},
-		"extra": {},
-		"locations": [{
-			"sourceMap": "869:1:0"
-		}],
-		"severity": "Low",
-		"swcID": "SWC-107",
-		"swcTitle": "Reentrancy"
-	}, {
-		"description": {
-			"head": "The return value of a message call is not checked.",
-			"tail": "External calls return a boolean value. If the callee contract halts with an exception, 'false' is returned and execution continues in the caller. It is usually recommended to wrap external calls into a require statement to prevent unexpected states."
-		},
-		"extra": {},
-		"locations": [{
-			"sourceMap": "661:1:0"
-		}],
-		"severity": "Low",
-		"swcID": "SWC-104",
-		"swcTitle": "Unchecked Call Return Value"
-	}, {
-		"description": {
-			"head": "The return value of a message call is not checked.",
-			"tail": "External calls return a boolean value. If the callee contract halts with an exception, 'false' is returned and execution continues in the caller. It is usually recommended to wrap external calls into a require statement to prevent unexpected states."
-		},
-		"extra": {},
-		"locations": [{
-			"sourceMap": "779:1:0"
-		}],
-		"severity": "Low",
-		"swcID": "SWC-104",
-		"swcTitle": "Unchecked Call Return Value"
-	}, {
-		"description": {
-			"head": "The return value of a message call is not checked.",
-			"tail": "External calls return a boolean value. If the callee contract halts with an exception, 'false' is returned and execution continues in the caller. It is usually recommended to wrap external calls into a require statement to prevent unexpected states."
-		},
-		"extra": {},
-		"locations": [{
-			"sourceMap": "858:1:0"
-		}],
-		"severity": "Low",
-		"swcID": "SWC-104",
-		"swcTitle": "Unchecked Call Return Value"
-	}, {
-		"description": {
-			"head": "The return value of a message call is not checked.",
-			"tail": "External calls return a boolean value. If the callee contract halts with an exception, 'false' is returned and execution continues in the caller. It is usually recommended to wrap external calls into a require statement to prevent unexpected states."
-		},
-		"extra": {},
-		"locations": [{
-			"sourceMap": "912:1:0"
-		}],
-		"severity": "Low",
-		"swcID": "SWC-104",
-		"swcTitle": "Unchecked Call Return Value"
-	}],
-	"meta": {},
-	"sourceFormat": "evm-byzantium-bytecode",
-	"sourceList": ["0x7cbb77986c6b1bf6e945cd3fba06d3ea3d28cfc49cdfdc9571ec30703ac5862f"],
-	"sourceType": "raw-bytecode"
-}]
-=======
 [
     {
         "issues": [
@@ -183,6 +66,23 @@
                     }
                 ],
                 "severity": "Medium",
+                "swcID": "SWC-107",
+                "swcTitle": "Reentrancy"
+            },
+            {
+                "description": {
+                    "head": "The contract account state is changed after an external call. ",
+                    "tail": "Consider that the called contract could re-enter the function before this state change takes place. This can lead to business logic vulnerabilities."
+                },
+                "extra": {
+                    "discoveryTime": "<DISCOVERY-TIME-DATA>"
+                },
+                "locations": [
+                    {
+                        "sourceMap": "869:1:0"
+                    }
+                ],
+                "severity": "Low",
                 "swcID": "SWC-107",
                 "swcTitle": "Reentrancy"
             },
@@ -262,5 +162,4 @@
         ],
         "sourceType": "raw-bytecode"
     }
-]
->>>>>>> e861c35b
+]