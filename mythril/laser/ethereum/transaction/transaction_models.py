--- conflicted
+++ resolved
@@ -132,14 +132,8 @@
 
         return global_state
 
-<<<<<<< HEAD
     def end(self, global_state: GlobalState, return_data=None, revert=False) -> None:
-        if not all([isinstance(element, int) for element in return_data]):
-=======
-    def end(self, global_state, return_data=None, revert=False):
-
         if not all([isinstance(element, int) for element in return_data]) or len(return_data) == 0:
->>>>>>> 0638fd6a
             self.return_data = None
             raise TransactionEndSignal(global_state)
 
