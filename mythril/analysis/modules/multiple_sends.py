from mythril.analysis.report import Issue
from mythril.analysis.swc_data import MULTIPLE_SENDS
from mythril.analysis.modules.base import DetectionModule
from mythril.laser.ethereum.cfg import JumpType


<<<<<<< HEAD
class MultipleSendsModule(DetectionModule):
    def __init__(self):
        super().__init__(
            name="Multiple Sends",
            swc_id=MULTIPLE_SENDS,
            hooks=["CALL", "DELEGATECALL", "STATICCALL", "CALLCODE"],
            description="Check for multiple sends in a single transaction",
        )
=======
Check for multiple sends in a single transaction
"""


def execute(statespace):
    issues = []

    for call in statespace.calls:
        findings = []
        # explore state
        findings += _explore_states(call, statespace)
        # explore nodes
        findings += _explore_nodes(call, statespace)

        if len(findings) > 0:
            node = call.node
            instruction = call.state.get_current_instruction()
            issue = Issue(
                contract=node.contract_name,
                function_name=node.function_name,
                address=instruction["address"],
                swc_id=MULTIPLE_SENDS,
                bytecode=call.state.environment.code.bytecode,
                title="Multiple Calls",
                _type="Informational",
                gas_used=(
                    call.state.mstate.min_gas_used,
                    call.state.mstate.max_gas_used,
                ),
            )

            issue.description = (
                "Multiple sends are executed in a single transaction. "
                "Try to isolate each external call into its own transaction,"
                " as external calls can fail accidentally or deliberately.\nConsecutive calls: \n"
            )
>>>>>>> 7de54686

    def execute(self, statespace):
        issues = []

        for call in statespace.calls:
            findings = []
            # explore state
            findings += self._explore_states(call, statespace)
            # explore nodes
            findings += self._explore_nodes(call, statespace)

            if len(findings) > 0:
                node = call.node
                instruction = call.state.get_current_instruction()
                issue = Issue(
                    contract=node.contract_name,
                    function_name=node.function_name,
                    address=instruction["address"],
                    swc_id=MULTIPLE_SENDS,
                    bytecode=call.state.environment.code.bytecode,
                    title="Multiple Calls",
                    _type="Informational",
                )

                issue.description = (
                    "Multiple sends are executed in a single transaction. "
                    "Try to isolate each external call into its own transaction,"
                    " as external calls can fail accidentally or deliberately.\nConsecutive calls: \n"
                )

                for finding in findings:
                    issue.description += "Call at address: {}\n".format(
                        finding.state.get_current_instruction()["address"]
                    )

                issues.append(issue)
        return issues

    def _explore_nodes(self, call, statespace):
        children = self._child_nodes(statespace, call.node)
        sending_children = list(filter(lambda c: c.node in children, statespace.calls))
        return sending_children

    def _explore_states(self, call, statespace):
        other_calls = list(
            filter(
                lambda other: other.node == call.node
                and other.state_index > call.state_index,
                statespace.calls,
            )
        )
        return other_calls

    def _child_nodes(self, statespace, node):
        result = []
        children = [
            statespace.nodes[edge.node_to]
            for edge in statespace.edges
            if edge.node_from == node.uid and edge.type != JumpType.Transaction
        ]

        for child in children:
            result.append(child)
            result += self._child_nodes(statespace, child)

        return result


detector = MultipleSendsModule()<|MERGE_RESOLUTION|>--- conflicted
+++ resolved
@@ -4,7 +4,6 @@
 from mythril.laser.ethereum.cfg import JumpType
 
 
-<<<<<<< HEAD
 class MultipleSendsModule(DetectionModule):
     def __init__(self):
         super().__init__(
@@ -13,44 +12,6 @@
             hooks=["CALL", "DELEGATECALL", "STATICCALL", "CALLCODE"],
             description="Check for multiple sends in a single transaction",
         )
-=======
-Check for multiple sends in a single transaction
-"""
-
-
-def execute(statespace):
-    issues = []
-
-    for call in statespace.calls:
-        findings = []
-        # explore state
-        findings += _explore_states(call, statespace)
-        # explore nodes
-        findings += _explore_nodes(call, statespace)
-
-        if len(findings) > 0:
-            node = call.node
-            instruction = call.state.get_current_instruction()
-            issue = Issue(
-                contract=node.contract_name,
-                function_name=node.function_name,
-                address=instruction["address"],
-                swc_id=MULTIPLE_SENDS,
-                bytecode=call.state.environment.code.bytecode,
-                title="Multiple Calls",
-                _type="Informational",
-                gas_used=(
-                    call.state.mstate.min_gas_used,
-                    call.state.mstate.max_gas_used,
-                ),
-            )
-
-            issue.description = (
-                "Multiple sends are executed in a single transaction. "
-                "Try to isolate each external call into its own transaction,"
-                " as external calls can fail accidentally or deliberately.\nConsecutive calls: \n"
-            )
->>>>>>> 7de54686
 
     def execute(self, statespace):
         issues = []
@@ -73,6 +34,10 @@
                     bytecode=call.state.environment.code.bytecode,
                     title="Multiple Calls",
                     _type="Informational",
+                    gas_used=(
+                        call.state.mstate.min_gas_used,
+                        call.state.mstate.max_gas_used,
+                    ),
                 )
 
                 issue.description = (
