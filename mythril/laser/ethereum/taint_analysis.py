import logging
import copy
from typing import Union, List, Tuple
from z3 import BitVecNumRef
import mythril.laser.ethereum.util as helper
from mythril.laser.ethereum.cfg import JumpType, Node
from mythril.laser.ethereum.state import GlobalState, Environment
from mythril.analysis.symbolic import SymExecWrapper



class TaintRecord:
    """
    TaintRecord contains tainting information for a specific (state, node)
    the information specifies the taint status before executing the operation belonging to the state
    """

    def __init__(self):
        """ Builds a taint record """
        self.stack = []
        self.memory = {}
        self.storage = {}
        self.states = []

    def stack_tainted(self, index: int) -> Union[bool, None]:
        """ Returns taint value of stack element at index"""
        if index < len(self.stack):
            return self.stack[index]
        return None

    def memory_tainted(self, index: int) -> bool:
        """ Returns taint value of memory element at index"""
        if index in self.memory.keys():
            return self.memory[index]
        return False

    def storage_tainted(self, index: int) -> bool:
        """ Returns taint value of storage element at index"""
        if index in self.storage.keys():
            return self.storage[index]
        return False

    def add_state(self, state: GlobalState) -> None:
        """ Adds state with this taint record """
        self.states.append(state)

    def clone(self) -> "TaintRecord":
        """ Clones this record"""
        clone = TaintRecord()
        clone.stack = copy.deepcopy(self.stack)
        clone.memory = copy.deepcopy(self.memory)
        clone.storage = copy.deepcopy(self.storage)
        return clone


class TaintResult:
    """ Taint analysis result obtained after having ran the taint runner"""

    def __init__(self):
        self.records = []

    def check(self, state: GlobalState, stack_index: int) -> Union[bool, None]:
        """
        Checks if stack variable is tainted, before executing the instruction
        :param state: state to check variable in
        :param stack_index: index of stack variable
        :return: tainted
        """
        record = self._try_get_record(state)
        if record is None:
            return None
        return record.stack_tainted(stack_index)

    def add_records(self, records: List[TaintRecord]) -> None:
        """ Adds records to this taint result """
        self.records += records

    def _try_get_record(self, state: GlobalState) -> Union[TaintRecord, None]:
        """ Finds record belonging to the state """
        for record in self.records:
            if state in record.states:
                return record
        return None


class TaintRunner:
    """
    Taint runner, is able to run taint analysis on symbolic execution result
    """

    @staticmethod
    def execute(
        statespace: SymExecWrapper, node: Node, state: GlobalState, initial_stack=None
    ) -> TaintResult:
        """
        Runs taint analysis on the statespace
        :param statespace: symbolic statespace to run taint analysis on
        :param node: taint introduction node
        :param state: taint introduction state
        :param stack_indexes: stack indexes to introduce taint
        :return: TaintResult object containing analysis results
        """
        if initial_stack is None:
            initial_stack = []
        result = TaintResult()
        transaction_stack_length = len(node.states[0].transaction_stack)
        # Build initial current_node
        init_record = TaintRecord()
        init_record.stack = initial_stack

        state_index = node.states.index(state)

        # List of (Node, TaintRecord, index)
        current_nodes = [(node, init_record, state_index)]
        environment = node.states[0].environment

        for node, record, index in current_nodes:
            records = TaintRunner.execute_node(node, record, index)

            result.add_records(records)
            if len(records) == 0:  # continue if there is no record to work on
                continue
            children = TaintRunner.children(
                node, statespace, environment, transaction_stack_length
            )
            for child in children:
                current_nodes.append((child, records[-1], 0))
        return result

    @staticmethod
<<<<<<< HEAD
    def children(
        node: Node,
        statespace: SymExecWrapper,
        environment: Environment,
        transaction_stack_length: int,
    ) -> List[Node]:
=======
    def children(node, statespace, environment, transaction_stack_length):
>>>>>>> e3eb5204
        direct_children = [
            statespace.nodes[edge.node_to]
            for edge in statespace.edges
            if edge.node_from == node.uid and edge.type != JumpType.Transaction
        ]
        children = []
        for child in direct_children:
            if all(
                len(state.transaction_stack) == transaction_stack_length
                for state in child.states
            ):
                children.append(child)
            elif all(
                len(state.transaction_stack) > transaction_stack_length
                for state in child.states
            ):
                children += TaintRunner.children(
                    child, statespace, environment, transaction_stack_length
                )
        return children

    @staticmethod
    def execute_node(
        node: Node, last_record: TaintRecord, state_index=0
    ) -> List[TaintRecord]:
        """
        Runs taint analysis on a given node
        :param node: node to analyse
        :param last_record: last taint record to work from
        :param state_index: state index to start from
        :return: List of taint records linked to the states in this node
        """
        records = [last_record]
        for index in range(state_index, len(node.states)):
            current_state = node.states[index]
            records.append(TaintRunner.execute_state(records[-1], current_state))
        return records[1:]

    @staticmethod
    def execute_state(record: TaintRecord, state: GlobalState) -> TaintRecord:
        assert len(state.mstate.stack) == len(record.stack)
        """ Runs taint analysis on a state """
        record.add_state(state)
        new_record = record.clone()

        # Apply Change
        op = state.get_current_instruction()["opcode"]

        if op in TaintRunner.stack_taint_table.keys():
            mutator = TaintRunner.stack_taint_table[op]
            TaintRunner.mutate_stack(new_record, mutator)
        elif op.startswith("PUSH"):
            TaintRunner.mutate_push(op, new_record)
        elif op.startswith("DUP"):
            TaintRunner.mutate_dup(op, new_record)
        elif op.startswith("SWAP"):
            TaintRunner.mutate_swap(op, new_record)
        elif op is "MLOAD":
            TaintRunner.mutate_mload(new_record, state.mstate.stack[-1])
        elif op.startswith("MSTORE"):
            TaintRunner.mutate_mstore(new_record, state.mstate.stack[-1])
        elif op is "SLOAD":
            TaintRunner.mutate_sload(new_record, state.mstate.stack[-1])
        elif op is "SSTORE":
            TaintRunner.mutate_sstore(new_record, state.mstate.stack[-1])
        elif op.startswith("LOG"):
            TaintRunner.mutate_log(new_record, op)
        elif op in ("CALL", "CALLCODE", "DELEGATECALL", "STATICCALL"):
            TaintRunner.mutate_call(new_record, op)
        else:
            logging.debug("Unknown operation encountered: {}".format(op))

        return new_record

    @staticmethod
    def mutate_stack(record: TaintRecord, mutator: Tuple[int, int]) -> None:
        pop, push = mutator

        values = []
        for i in range(pop):
            values.append(record.stack.pop())

        taint = any(values)

        for i in range(push):
            record.stack.append(taint)

    @staticmethod
    def mutate_push(op: str, record: TaintRecord) -> None:
        TaintRunner.mutate_stack(record, (0, 1))

    @staticmethod
    def mutate_dup(op: str, record: TaintRecord) -> None:
        depth = int(op[3:])
        index = len(record.stack) - depth
        record.stack.append(record.stack[index])

    @staticmethod
    def mutate_swap(op: str, record: TaintRecord) -> None:
        depth = int(op[4:])
        l = len(record.stack) - 1
        i = l - depth
        record.stack[l], record.stack[i] = record.stack[i], record.stack[l]

    @staticmethod
    def mutate_mload(record: TaintRecord, op0: BitVecNumRef) -> None:
        _ = record.stack.pop()
        try:
            index = helper.get_concrete_int(op0)
        except TypeError:
            logging.debug("Can't MLOAD taint track symbolically")
            record.stack.append(False)
            return

        record.stack.append(record.memory_tainted(index))

    @staticmethod
    def mutate_mstore(record: TaintRecord, op0: BitVecNumRef) -> None:
        _, value_taint = record.stack.pop(), record.stack.pop()
        try:
            index = helper.get_concrete_int(op0)
        except TypeError:
            logging.debug("Can't mstore taint track symbolically")
            return

        record.memory[index] = value_taint

    @staticmethod
    def mutate_sload(record: TaintRecord, op0: BitVecNumRef) -> None:
        _ = record.stack.pop()
        try:
            index = helper.get_concrete_int(op0)
        except TypeError:
            logging.debug("Can't MLOAD taint track symbolically")
            record.stack.append(False)
            return

        record.stack.append(record.storage_tainted(index))

    @staticmethod
    def mutate_sstore(record: TaintRecord, op0: BitVecNumRef) -> None:
        _, value_taint = record.stack.pop(), record.stack.pop()
        try:
            index = helper.get_concrete_int(op0)
        except TypeError:
            logging.debug("Can't mstore taint track symbolically")
            return

        record.storage[index] = value_taint

    @staticmethod
    def mutate_log(record: TaintRecord, op: str) -> None:
        depth = int(op[3:])
        for _ in range(depth + 2):
            record.stack.pop()

    @staticmethod
    def mutate_call(record: TaintRecord, op: str) -> None:
        pops = 6
        if op in ("CALL", "CALLCODE"):
            pops += 1
        for _ in range(pops):
            record.stack.pop()

        record.stack.append(False)

    stack_taint_table = {
        # instruction: (taint source, taint target)
        "POP": (1, 0),
        "ADD": (2, 1),
        "MUL": (2, 1),
        "SUB": (2, 1),
        "AND": (2, 1),
        "OR": (2, 1),
        "XOR": (2, 1),
        "NOT": (1, 1),
        "BYTE": (2, 1),
        "DIV": (2, 1),
        "MOD": (2, 1),
        "SDIV": (2, 1),
        "SMOD": (2, 1),
        "ADDMOD": (3, 1),
        "MULMOD": (3, 1),
        "EXP": (2, 1),
        "SIGNEXTEND": (2, 1),
        "LT": (2, 1),
        "GT": (2, 1),
        "SLT": (2, 1),
        "SGT": (2, 1),
        "EQ": (2, 1),
        "ISZERO": (1, 1),
        "CALLVALUE": (0, 1),
        "CALLDATALOAD": (1, 1),
        "CALLDATACOPY": (3, 0),  # todo
        "CALLDATASIZE": (0, 1),
        "ADDRESS": (0, 1),
        "BALANCE": (1, 1),
        "ORIGIN": (0, 1),
        "CALLER": (0, 1),
        "CODESIZE": (0, 1),
        "SHA3": (2, 1),
        "GASPRICE": (0, 1),
        "CODECOPY": (3, 0),
        "EXTCODESIZE": (1, 1),
        "EXTCODECOPY": (4, 0),
        "RETURNDATASIZE": (0, 1),
        "BLOCKHASH": (1, 1),
        "COINBASE": (0, 1),
        "TIMESTAMP": (0, 1),
        "NUMBER": (0, 1),
        "DIFFICULTY": (0, 1),
        "GASLIMIT": (0, 1),
        "JUMP": (1, 0),
        "JUMPI": (2, 0),
        "PC": (0, 1),
        "MSIZE": (0, 1),
        "GAS": (0, 1),
        "CREATE": (3, 1),
        "RETURN": (2, 0),
    }<|MERGE_RESOLUTION|>--- conflicted
+++ resolved
@@ -128,16 +128,12 @@
         return result
 
     @staticmethod
-<<<<<<< HEAD
     def children(
         node: Node,
         statespace: SymExecWrapper,
         environment: Environment,
         transaction_stack_length: int,
     ) -> List[Node]:
-=======
-    def children(node, statespace, environment, transaction_stack_length):
->>>>>>> e3eb5204
         direct_children = [
             statespace.nodes[edge.node_to]
             for edge in statespace.edges
