--- conflicted
+++ resolved
@@ -62,21 +62,13 @@
         self.updateIfNeeded()
 
     def get_contract_by_hash(self, contract_hash):
-<<<<<<< HEAD
-        '''
+        """
         get mapped contract_address by its hash, if not found try indexing
-        '''
+        """
         contract_address = self.db.reader._get_address_by_hash(contract_hash)
         if contract_address is not None:
             return contract_address
-=======
-        """
-        get mapped address by its hash, if not found try indexing
-        """
-        address = self.db.reader._get_address_by_hash(contract_hash)
-        if address is not None:
-            return address
->>>>>>> 395cbd27
+
         else:
             raise AddressNotFoundError
 
