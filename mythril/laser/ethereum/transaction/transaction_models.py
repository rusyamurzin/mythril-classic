--- conflicted
+++ resolved
@@ -1,7 +1,6 @@
 import logging
 from typing import Union
 from mythril.disassembler.disassembly import Disassembly
-<<<<<<< HEAD
 from mythril.laser.ethereum.state import (
     GlobalState,
     Environment,
@@ -10,10 +9,6 @@
     Calldata,
 )
 from z3 import BitVec, BitVecNumRef
-=======
-from mythril.laser.ethereum.state import GlobalState, Environment, WorldState, Calldata
-from z3 import BitVec
->>>>>>> e3eb5204
 import array
 
 _next_transaction_id = 0
@@ -28,11 +23,7 @@
 class TransactionEndSignal(Exception):
     """ Exception raised when a transaction is finalized"""
 
-<<<<<<< HEAD
     def __init__(self, global_state: GlobalState, revert=False):
-=======
-    def __init__(self, global_state, revert=False):
->>>>>>> e3eb5204
         self.global_state = global_state
         self.revert = revert
 
@@ -40,15 +31,11 @@
 class TransactionStartSignal(Exception):
     """ Exception raised when a new transaction is started"""
 
-<<<<<<< HEAD
     def __init__(
         self,
         transaction: Union["MessageCallTransaction", "ContractCreationTransaction"],
         op_code: str,
     ):
-=======
-    def __init__(self, transaction, op_code):
->>>>>>> e3eb5204
         self.transaction = transaction
         self.op_code = op_code
 
@@ -58,15 +45,9 @@
 
     def __init__(
         self,
-<<<<<<< HEAD
         world_state: WorldState,
         callee_account: Account,
         caller: BitVecNumRef,
-=======
-        world_state,
-        callee_account,
-        caller,
->>>>>>> e3eb5204
         call_data=None,
         identifier=None,
         gas_price=None,
@@ -137,13 +118,8 @@
 
     def __init__(
         self,
-<<<<<<< HEAD
         world_state: WorldState,
         caller: BitVecNumRef,
-=======
-        world_state,
-        caller,
->>>>>>> e3eb5204
         identifier=None,
         callee_account=None,
         code=None,
@@ -208,21 +184,14 @@
 
         global_state = GlobalState(self.world_state, environment, None)
         global_state.environment.active_function_name = "constructor"
-<<<<<<< HEAD
-
-        return global_state
-
-    def end(self, global_state: GlobalState, return_data=None, revert=False) -> None:
-=======
         global_state.mstate.constraints.extend(
             global_state.environment.calldata.constraints
         )
 
         return global_state
 
-    def end(self, global_state, return_data=None, revert=False):
-
->>>>>>> e3eb5204
+    def end(self, global_state: GlobalState, return_data=None, revert=False):
+
         if (
             not all([isinstance(element, int) for element in return_data])
             or len(return_data) == 0
