import logging, copy
import mythril.laser.ethereum.util as helper
from mythril.laser.ethereum.cfg import JumpType

class TaintRecord:
    """
    TaintRecord contains tainting information for a specific (state, node)
    the information specifies the taint status before executing the operation belonging to the state
    """

    def __init__(self):
        """ Builds a taint record """
        self.stack = []
        self.memory = {}
        self.storage = {}
        self.states = []

    def stack_tainted(self, index):
        """ Returns taint value of stack element at index"""
        if index < len(self.stack):
            return self.stack[index]
        return None

    def memory_tainted(self, index):
        """ Returns taint value of memory element at index"""
        if index in self.memory.keys():
            return self.memory[index]
        return False

    def storage_tainted(self, index):
        """ Returns taint value of storage element at index"""
        if index in self.storage.keys():
            return self.storage[index]
        return False

    def add_state(self, state):
        """ Adds state with this taint record """
        self.states.append(state)

    def clone(self):
        """ Clones this record"""
        clone = TaintRecord()
        clone.stack = copy.deepcopy(self.stack)
        clone.memory = copy.deepcopy(self.memory)
        clone.storage = copy.deepcopy(self.storage)
        return clone


class TaintResult:
    """ Taint analysis result obtained after having ran the taint runner"""

    def __init__(self):
        self.records = []

    def check(self, state, stack_index):
        """
        Checks if stack variable is tainted, before executing the instruction
        :param state: state to check variable in
        :param stack_index: index of stack variable
        :return: tainted
        """
        record = self._try_get_record(state)
        if record is None:
            return None
        return record.stack_tainted(stack_index)

    def add_records(self, records):
        """ Adds records to this taint result """
        self.records += records

    def _try_get_record(self, state):
        """ Finds record belonging to the state """
        for record in self.records:
            if state in record.states:
                return record
        return None


class TaintRunner:
    """
    Taint runner, is able to run taint analysis on symbolic execution result
    """

    @staticmethod
    def execute(statespace, node, state, initial_stack=[]):
        """
        Runs taint analysis on the statespace
        :param statespace: symbolic statespace to run taint analysis on
        :param node: taint introduction node
        :param state: taint introduction state
        :param stack_indexes: stack indexes to introduce taint
        :return: TaintResult object containing analysis results
        """
        result = TaintResult()
        transaction_stack_length = len(node.states[0].transaction_stack)
        # Build initial current_node
        init_record = TaintRecord()
        init_record.stack = initial_stack

        state_index = node.states.index(state)

        # List of (Node, TaintRecord, index)
        current_nodes = [(node, init_record, state_index)]
        environment = node.states[0].environment

        for node, record, index in current_nodes:
            records = TaintRunner.execute_node(node, record, index)

            result.add_records(records)

            children = TaintRunner.children(node, statespace, environment, transaction_stack_length)
            for child in children:
                current_nodes.append((child, records[-1], 0))
        return result

    @staticmethod
    def children(node, statespace, environment, transaction_stack_length):
        direct_children = [statespace.nodes[edge.node_to] for edge in statespace.edges if edge.node_from == node.uid and edge.type != JumpType.Transaction]
        children = []
        for child in direct_children:
<<<<<<< HEAD
            if len(child.states) == 0:
                continue
            if len(child.states[0].transaction_stack) == len(node.states[0].transaction_stack):
=======
            if all(len(state.transaction_stack) == transaction_stack_length for state in child.states):
>>>>>>> e8bedc1a
                children.append(child)
            elif all(len(state.transaction_stack) > transaction_stack_length for state in child.states):
                children += TaintRunner.children(child, statespace, environment, transaction_stack_length)
        return children

    @staticmethod
    def execute_node(node, last_record, state_index=0):
        """
        Runs taint analysis on a given node
        :param node: node to analyse
        :param last_record: last taint record to work from
        :param state_index: state index to start from
        :return: List of taint records linked to the states in this node
        """
        records = [last_record]
        for index in range(state_index, len(node.states)):
            current_state = node.states[index]
            records.append(TaintRunner.execute_state(records[-1], current_state))
        return records[1:]

    @staticmethod
    def execute_state(record, state):
        assert len(state.mstate.stack) == len(record.stack)
        """ Runs taint analysis on a state """
        record.add_state(state)
        new_record = record.clone()

        # Apply Change
        op = state.get_current_instruction()['opcode']

        if op in TaintRunner.stack_taint_table.keys():
            mutator = TaintRunner.stack_taint_table[op]
            TaintRunner.mutate_stack(new_record, mutator)
        elif op.startswith("PUSH"):
            TaintRunner.mutate_push(op, new_record)
        elif op.startswith("DUP"):
            TaintRunner.mutate_dup(op, new_record)
        elif op.startswith("SWAP"):
            TaintRunner.mutate_swap(op, new_record)
        elif op is "MLOAD":
            TaintRunner.mutate_mload(new_record, state.mstate.stack[-1])
        elif op.startswith("MSTORE"):
            TaintRunner.mutate_mstore(new_record, state.mstate.stack[-1])
        elif op is "SLOAD":
            TaintRunner.mutate_sload(new_record, state.mstate.stack[-1])
        elif op is "SSTORE":
            TaintRunner.mutate_sstore(new_record, state.mstate.stack[-1])
        elif op.startswith("LOG"):
            TaintRunner.mutate_log(new_record, op)
        elif op in ('CALL', 'CALLCODE', 'DELEGATECALL', 'STATICCALL'):
            TaintRunner.mutate_call(new_record, op)
        else:
            logging.debug("Unknown operation encountered: {}".format(op))

        return new_record

    @staticmethod
    def mutate_stack(record, mutator):
        pop, push = mutator

        values = []
        for i in range(pop):
            values.append(record.stack.pop())

        taint = any(values)

        for i in range(push):
            record.stack.append(taint)

    @staticmethod
    def mutate_push(op, record):
        TaintRunner.mutate_stack(record, (0, 1))

    @staticmethod
    def mutate_dup(op, record):
        depth = int(op[3:])
        index = len(record.stack) - depth
        record.stack.append(record.stack[index])

    @staticmethod
    def mutate_swap(op, record):
        depth = int(op[4:])
        l = len(record.stack) - 1
        i = l - depth
        record.stack[l], record.stack[i] = record.stack[i], record.stack[l]

    @staticmethod
    def mutate_mload(record, op0):
        _ = record.stack.pop()
        try:
            index = helper.get_concrete_int(op0)
        except AttributeError:
            logging.debug("Can't MLOAD taint track symbolically")
            record.stack.append(False)
            return

        record.stack.append(record.memory_tainted(index))

    @staticmethod
    def mutate_mstore(record, op0):
        _, value_taint = record.stack.pop(), record.stack.pop()
        try:
            index = helper.get_concrete_int(op0)
        except AttributeError:
            logging.debug("Can't mstore taint track symbolically")
            return

        record.memory[index] = value_taint

    @staticmethod
    def mutate_sload(record, op0):
        _ = record.stack.pop()
        try:
            index = helper.get_concrete_int(op0)
        except AttributeError:
            logging.debug("Can't MLOAD taint track symbolically")
            record.stack.append(False)
            return

        record.stack.append(record.storage_tainted(index))

    @staticmethod
    def mutate_sstore(record, op0):
        _, value_taint = record.stack.pop(), record.stack.pop()
        try:
            index = helper.get_concrete_int(op0)
        except AttributeError:
            logging.debug("Can't mstore taint track symbolically")
            return

        record.storage[index] = value_taint

    @staticmethod
    def mutate_log(record, op):
        depth = int(op[3:])
        for _ in range(depth + 2):
            record.stack.pop()

    @staticmethod
    def mutate_call(record, op):
        pops = 6
        if op in ('CALL', 'CALLCODE'):
            pops += 1
        for _ in range(pops):
            record.stack.pop()

        record.stack.append(False)

    stack_taint_table = {
        # instruction: (taint source, taint target)
        'POP': (1, 0),
        'ADD': (2, 1),
        'MUL': (2, 1),
        'SUB': (2, 1),
        'AND': (2, 1),
        'OR':  (2, 1),
        'XOR': (2, 1),
        'NOT': (1, 1),
        'BYTE': (2, 1),
        'DIV': (2, 1),
        'MOD': (2, 1),
        'SDIV': (2, 1),
        'SMOD': (2, 1),
        'ADDMOD': (3, 1),
        'MULMOD': (3, 1),
        'EXP': (2, 1),
        'SIGNEXTEND': (2, 1),
        'LT': (2, 1),
        'GT': (2, 1),
        'SLT': (2, 1),
        'SGT': (2, 1),
        'EQ': (2, 1),
        'ISZERO': (1, 1),
        'CALLVALUE': (0, 1),
        'CALLDATALOAD': (1, 1),
        'CALLDATACOPY': (3, 0), #todo
        'CALLDATASIZE': (0, 1),
        'ADDRESS': (0, 1),
        'BALANCE': (1, 1),
        'ORIGIN': (0, 1),
        'CALLER': (0, 1),
        'CODESIZE': (0, 1),
        'SHA3': (2, 1),
        'GASPRICE': (0, 1),
        'CODECOPY': (3, 0),
        'EXTCODESIZE': (1, 1),
        'EXTCODECOPY': (4, 0),
        'RETURNDATASIZE': (0, 1),
        'BLOCKHASH': (1, 1),
        'COINBASE': (0, 1),
        'TIMESTAMP': (0, 1),
        'NUMBER': (0, 1),
        'DIFFICULTY': (0, 1),
        'GASLIMIT': (0, 1),
        'JUMP': (1, 0),
        'JUMPI': (2, 0),
        'PC': (0, 1),
        'MSIZE': (0, 1),
        'GAS': (0, 1),
        'CREATE': (3, 1),
        'RETURN': (2, 0)
    }<|MERGE_RESOLUTION|>--- conflicted
+++ resolved
@@ -118,13 +118,7 @@
         direct_children = [statespace.nodes[edge.node_to] for edge in statespace.edges if edge.node_from == node.uid and edge.type != JumpType.Transaction]
         children = []
         for child in direct_children:
-<<<<<<< HEAD
-            if len(child.states) == 0:
-                continue
-            if len(child.states[0].transaction_stack) == len(node.states[0].transaction_stack):
-=======
             if all(len(state.transaction_stack) == transaction_stack_length for state in child.states):
->>>>>>> e8bedc1a
                 children.append(child)
             elif all(len(state.transaction_stack) > transaction_stack_length for state in child.states):
                 children += TaintRunner.children(child, statespace, environment, transaction_stack_length)
