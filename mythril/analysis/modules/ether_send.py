--- conflicted
+++ resolved
@@ -137,16 +137,8 @@
                 try:
                     model = solver.get_model(node.constraints)
 
-<<<<<<< HEAD
                     pretty_model = solver.pretty_print_model(model)
                     logging.debug('[ETHER_SEND]\n' + pretty_model)
-=======
-                    for decl in model.decls():
-                        logging.debug(
-                            "[ETHER_SEND] main model: %s = 0x%x"
-                            % (decl.name(), model[decl].as_long())
-                        )
->>>>>>> 94862635
 
                     debug = "SOLVER OUTPUT:\n" + pretty_model
 
