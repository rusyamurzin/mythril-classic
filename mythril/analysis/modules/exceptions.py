--- conflicted
+++ resolved
@@ -36,11 +36,7 @@
                         "out-of-bounds array access, or assert violations. "
                     )
                     description += (
-<<<<<<< HEAD
-                        "Note that explicit `assert()` should only be used to check invariants. "
-=======
                         "Note that explicit `assert()` should only be used to check invariants. " 
->>>>>>> 22954508
                         "Use `require()` for regular input checking. "
                     )
 
@@ -53,20 +49,13 @@
                     issues.append(
                         Issue(
                             contract=node.contract_name,
-<<<<<<< HEAD
-                            function=node.function_name,
-=======
                             function_name=node.function_name,
->>>>>>> 22954508
                             address=address,
                             swc_id=ASSERT_VIOLATION,
                             title="Exception state",
                             _type="Informational",
                             description=description,
-<<<<<<< HEAD
-=======
                             bytecode=state.environment.code.bytecode,
->>>>>>> 22954508
                             debug=debug,
                         )
                     )
