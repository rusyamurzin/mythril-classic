import binascii
import logging
from copy import copy, deepcopy
from typing import Callable, List

from ethereum import utils
from z3 import Extract, UDiv, simplify, Concat, ULT, UGT, BitVecNumRef, Not, \
    is_false, is_expr, ExprRef, URem, SRem, BitVec, Solver, is_true, BitVecVal, If, BoolRef, Or

import mythril.laser.ethereum.natives as natives
import mythril.laser.ethereum.util as helper
from mythril.laser.ethereum import util
from mythril.laser.ethereum.call import get_call_parameters
from mythril.laser.ethereum.evm_exceptions import VmException, StackUnderflowException, InvalidJumpDestination, \
    InvalidInstruction
from mythril.laser.ethereum.keccak import KeccakFunctionManager
from mythril.laser.ethereum.state import GlobalState, CalldataType
from mythril.laser.ethereum.transaction import MessageCallTransaction, TransactionStartSignal, \
    ContractCreationTransaction
from mythril.support.loader import DynLoader

TT256 = 2 ** 256
TT256M1 = 2 ** 256 - 1

keccak_function_manager = KeccakFunctionManager()


class StateTransition(object):
    """Decorator that handles global state copy and original return.

    This decorator calls the decorated instruction mutator function on a copy of the state that
    is passed to it. After the call, the resulting new states' program counter is automatically
    incremented if `increment_pc=True`.
    """

    def __init__(self, increment_pc=True):
        self.increment_pc = increment_pc

    @staticmethod
    def call_on_state_copy(func: Callable, func_obj: "Instruction", state: GlobalState):
        global_state_copy = copy(state)
        return func(func_obj, global_state_copy)

    def increment_states_pc(self, states: List[GlobalState]) -> List[GlobalState]:
        if self.increment_pc:
            for state in states:
                state.mstate.pc += 1
        return states

    def __call__(self, func: Callable) -> Callable:
        def wrapper(func_obj: "Instruction", global_state: GlobalState) -> List[GlobalState]:
            new_global_states = self.call_on_state_copy(
                func,
                func_obj,
                global_state
            )
            return self.increment_states_pc(new_global_states)
        return wrapper


class Instruction:
    """
    Instruction class is used to mutate a state according to the current instruction
    """

    def __init__(self, op_code: str, dynamic_loader: DynLoader):
        self.dynamic_loader = dynamic_loader
        self.op_code = op_code

    def evaluate(self, global_state: GlobalState, post=False) -> List[GlobalState]:
        """ Performs the mutation for this instruction """
        # Generalize some ops
        logging.debug("Evaluating {}".format(self.op_code))
        op = self.op_code.lower()
        if self.op_code.startswith("PUSH"):
            op = "push"
        elif self.op_code.startswith("DUP"):
            op = "dup"
        elif self.op_code.startswith("SWAP"):
            op = "swap"
        elif self.op_code.startswith("LOG"):
            op = "log"

        instruction_mutator = getattr(self, op + '_', None) if not post else getattr(self, op + '_' + 'post', None)

        if instruction_mutator is None:
            raise NotImplementedError

        return instruction_mutator(global_state)

    @StateTransition()
    def jumpdest_(self, global_state: GlobalState) -> List[GlobalState]:
        return [global_state]

    @StateTransition()
    def push_(self, global_state: GlobalState) -> List[GlobalState]:
        push_instruction = global_state.get_current_instruction()
        push_value = push_instruction['argument'][2:]

        try:
            length_of_value = 2*int(push_instruction['opcode'][4:])
        except ValueError:
            raise VmException('Invalid Push instruction')

        push_value += "0" * max(length_of_value - len(push_value), 0)
        global_state.mstate.stack.append(BitVecVal(int(push_value, 16), 256))
        return [global_state]

    @StateTransition()
    def dup_(self, global_state: GlobalState) -> List[GlobalState]:
        value = int(global_state.get_current_instruction()['opcode'][3:], 10)
        global_state.mstate.stack.append(global_state.mstate.stack[-value])
        return [global_state]

    @StateTransition()
    def swap_(self, global_state: GlobalState) -> List[GlobalState]:
        depth = int(self.op_code[4:])
        stack = global_state.mstate.stack
        stack[-depth - 1], stack[-1] = stack[-1], stack[-depth - 1]
        return [global_state]

    @StateTransition()
    def pop_(self, global_state: GlobalState) -> List[GlobalState]:
        global_state.mstate.stack.pop()
        return [global_state]

    @StateTransition()
    def and_(self, global_state: GlobalState) -> List[GlobalState]:
        stack = global_state.mstate.stack
        op1, op2 = stack.pop(), stack.pop()
        if type(op1) == BoolRef:
            op1 = If(op1, BitVecVal(1, 256), BitVecVal(0, 256))
        if type(op2) == BoolRef:
            op2 = If(op2, BitVecVal(1, 256), BitVecVal(0, 256))

        stack.append(op1 & op2)

        return [global_state]

    @StateTransition()
    def or_(self, global_state: GlobalState) -> List[GlobalState]:
        stack = global_state.mstate.stack
        op1, op2 = stack.pop(), stack.pop()

        if type(op1) == BoolRef:
            op1 = If(op1, BitVecVal(1, 256), BitVecVal(0, 256))

        if type(op2) == BoolRef:
            op2 = If(op2, BitVecVal(1, 256), BitVecVal(0, 256))

        stack.append(op1 | op2)

        return [global_state]

    @StateTransition()
    def xor_(self, global_state: GlobalState) -> List[GlobalState]:
        mstate = global_state.mstate
        mstate.stack.append(mstate.stack.pop() ^ mstate.stack.pop())
        return [global_state]

    @StateTransition()
    def not_(self, global_state: GlobalState):
        mstate = global_state.mstate
        mstate.stack.append(TT256M1 - mstate.stack.pop())
        return [global_state]

    @StateTransition()
    def byte_(self, global_state: GlobalState) -> List[GlobalState]:
        mstate = global_state.mstate
        op0, op1 = mstate.stack.pop(), mstate.stack.pop()
        if not isinstance(op1, ExprRef):
            op1 = BitVecVal(op1, 256)
        try:
            index = util.get_concrete_int(op0)
            offset = (31 - index) * 8
            if offset >= 0:
                result = simplify(Concat(BitVecVal(0, 248), Extract(offset + 7, offset, op1)))
            else:
                result = 0
        except AttributeError:
            logging.debug("BYTE: Unsupported symbolic byte offset")
            result = global_state.new_bitvec(str(simplify(op1)) + "[" + str(simplify(op0)) + "]", 256)

        mstate.stack.append(result)
        return [global_state]

    # Arithmetic
    @StateTransition()
    def add_(self, global_state: GlobalState) -> List[GlobalState]:
        global_state.mstate.stack.append(
            (helper.pop_bitvec(global_state.mstate) + helper.pop_bitvec(global_state.mstate)))
        return [global_state]

    @StateTransition()
    def sub_(self, global_state: GlobalState) -> List[GlobalState]:
        global_state.mstate.stack.append(
            (helper.pop_bitvec(global_state.mstate) - helper.pop_bitvec(global_state.mstate)))
        return [global_state]

    @StateTransition()
    def mul_(self, global_state: GlobalState) -> List[GlobalState]:
        global_state.mstate.stack.append(
            (helper.pop_bitvec(global_state.mstate) * helper.pop_bitvec(global_state.mstate)))
        return [global_state]

    @StateTransition()
    def div_(self, global_state: GlobalState) -> List[GlobalState]:
        op0, op1 = util.pop_bitvec(global_state.mstate), util.pop_bitvec(global_state.mstate)
        if op1 == 0:
            global_state.mstate.stack.append(BitVecVal(0, 256))
        else:
            global_state.mstate.stack.append(UDiv(op0, op1))
        return [global_state]

    @StateTransition()
    def sdiv_(self, global_state: GlobalState) -> List[GlobalState]:
        s0, s1 = util.pop_bitvec(global_state.mstate), util.pop_bitvec(global_state.mstate)
        if s1 == 0:
            global_state.mstate.stack.append(BitVecVal(0, 256))
        else:
            global_state.mstate.stack.append(s0 / s1)
        return [global_state]

    @StateTransition()
    def mod_(self, global_state: GlobalState) -> List[GlobalState]:
        s0, s1 = util.pop_bitvec(global_state.mstate), util.pop_bitvec(global_state.mstate)
        global_state.mstate.stack.append(0 if s1 == 0 else URem(s0, s1))
        return [global_state]

    @StateTransition()
    def smod_(self, global_state: GlobalState) -> List[GlobalState]:
        s0, s1 = util.pop_bitvec(global_state.mstate), util.pop_bitvec(global_state.mstate)
        global_state.mstate.stack.append(0 if s1 == 0 else SRem(s0, s1))
        return [global_state]

    @StateTransition()
    def addmod_(self, global_state: GlobalState) -> List[GlobalState]:
        s0, s1, s2 = util.pop_bitvec(global_state.mstate), util.pop_bitvec(global_state.mstate), util.pop_bitvec(
            global_state.mstate)
        global_state.mstate.stack.append(URem(URem(s0, s2) + URem(s1, s2), s2))
        return [global_state]

    @StateTransition()
    def mulmod_(self, global_state: GlobalState) -> List[GlobalState]:
        s0, s1, s2 = util.pop_bitvec(global_state.mstate), util.pop_bitvec(global_state.mstate), util.pop_bitvec(
            global_state.mstate)
        global_state.mstate.stack.append(URem(URem(s0, s2) * URem(s1, s2), s2))
        return [global_state]

    @StateTransition()
    def exp_(self, global_state: GlobalState) -> List[GlobalState]:
        state = global_state.mstate

        base, exponent = util.pop_bitvec(state), util.pop_bitvec(state)
        if (type(base) != BitVecNumRef) or (type(exponent) != BitVecNumRef):
            state.stack.append(global_state.new_bitvec("(" + str(simplify(base)) + ")**(" + str(simplify(exponent)) + ")", 256))
        else:
            state.stack.append(pow(base.as_long(), exponent.as_long(), 2**256))

        return [global_state]

    @StateTransition()
    def signextend_(self, global_state: GlobalState) -> List[GlobalState]:
        state = global_state.mstate
        s0, s1 = state.stack.pop(), state.stack.pop()

        try:
            s0 = util.get_concrete_int(s0)
            s1 = util.get_concrete_int(s1)

            if s0 <= 31:
                testbit = s0 * 8 + 7
                if s1 & (1 << testbit):
                    state.stack.append(s1 | (TT256 - (1 << testbit)))
                else:
                    state.stack.append(s1 & ((1 << testbit) - 1))
            else:
                state.stack.append(s1)
            # TODO: broad exception handler
        except:
            return []

        return [global_state]

    # Comparisons
    @StateTransition()
    def lt_(self, global_state: GlobalState) -> List[GlobalState]:
        state = global_state.mstate
        exp = ULT(util.pop_bitvec(state), util.pop_bitvec(state))
        state.stack.append(exp)
        return [global_state]

    @StateTransition()
    def gt_(self, global_state: GlobalState) -> List[GlobalState]:
        state = global_state.mstate
        exp = UGT(util.pop_bitvec(state), util.pop_bitvec(state))
        state.stack.append(exp)
        return [global_state]

    @StateTransition()
    def slt_(self, global_state: GlobalState) -> List[GlobalState]:
        state = global_state.mstate
        exp = util.pop_bitvec(state) < util.pop_bitvec(state)
        state.stack.append(exp)
        return [global_state]

    @StateTransition()
    def sgt_(self, global_state: GlobalState) -> List[GlobalState]:
        state = global_state.mstate

        exp = util.pop_bitvec(state) > util.pop_bitvec(state)
        state.stack.append(exp)
        return [global_state]

    @StateTransition()
    def eq_(self, global_state: GlobalState) -> List[GlobalState]:
        state = global_state.mstate

        op1 = state.stack.pop()
        op2 = state.stack.pop()

        if type(op1) == BoolRef:
            op1 = If(op1, BitVecVal(1, 256), BitVecVal(0, 256))

        if type(op2) == BoolRef:
            op2 = If(op2, BitVecVal(1, 256), BitVecVal(0, 256))

        exp = op1 == op2

        state.stack.append(exp)
        return [global_state]

    @StateTransition()
    def iszero_(self, global_state: GlobalState) -> List[GlobalState]:
        state = global_state.mstate

        val = state.stack.pop()
        exp = val == False if type(val) == BoolRef else val == 0
        state.stack.append(exp)

        return [global_state]

    # Call data
    @StateTransition()
    def callvalue_(self, global_state: GlobalState) -> List[GlobalState]:
        state = global_state.mstate
        environment = global_state.environment
        state.stack.append(environment.callvalue)

        return [global_state]

    @StateTransition()
    def calldataload_(self, global_state: GlobalState) -> List[GlobalState]:
        state = global_state.mstate
        environment = global_state.environment
        op0 = state.stack.pop()

        try:
            offset = util.get_concrete_int(simplify(op0))
            b = environment.calldata[offset]
        except AttributeError:
            logging.debug("CALLDATALOAD: Unsupported symbolic index")
            state.stack.append(global_state.new_bitvec(
                "calldata_" + str(environment.active_account.contract_name) + "[" + str(simplify(op0)) + "]", 256))
            return [global_state]
        except IndexError:
            logging.debug("Calldata not set, using symbolic variable instead")
            state.stack.append(global_state.new_bitvec(
                "calldata_" + str(environment.active_account.contract_name) + "[" + str(simplify(op0)) + "]", 256))
            return [global_state]

        if type(b) == int:
            val = b''

            try:
                for i in range(offset, offset + 32):
                    val += environment.calldata[i].to_bytes(1, byteorder='big')

                logging.debug("Final value: " + str(int.from_bytes(val, byteorder='big')))
                state.stack.append(BitVecVal(int.from_bytes(val, byteorder='big'), 256))
            # FIXME: broad exception catch
            except:
                state.stack.append(global_state.new_bitvec(
                    "calldata_" + str(environment.active_account.contract_name) + "[" + str(simplify(op0)) + "]", 256))
        else:
            # symbolic variable
            state.stack.append(global_state.new_bitvec(
                "calldata_" + str(environment.active_account.contract_name) + "[" + str(simplify(op0)) + "]", 256))

        return [global_state]

    @StateTransition()
    def calldatasize_(self, global_state: GlobalState) -> List[GlobalState]:
        state = global_state.mstate
        environment = global_state.environment
        if environment.calldata_type == CalldataType.SYMBOLIC:
            state.stack.append(global_state.new_bitvec("calldatasize_" + environment.active_account.contract_name, 256))
        else:
            state.stack.append(BitVecVal(len(environment.calldata), 256))
        return [global_state]

    @StateTransition()
    def calldatacopy_(self, global_state: GlobalState) -> List[GlobalState]:
        state = global_state.mstate
        environment = global_state.environment
        op0, op1, op2 = state.stack.pop(), state.stack.pop(), state.stack.pop()

        try:
            mstart = util.get_concrete_int(op0)
            # FIXME: broad exception catch
        except:
            logging.debug("Unsupported symbolic memory offset in CALLDATACOPY")
            return [global_state]

        dstart_sym = False
        try:
            dstart = util.get_concrete_int(op1)
            # FIXME: broad exception catch
        except:
            logging.debug("Unsupported symbolic calldata offset in CALLDATACOPY")
            dstart = simplify(op1)
            dstart_sym = True

        size_sym = False
        try:
            size = util.get_concrete_int(op2)
            # FIXME: broad exception catch
        except:
            logging.debug("Unsupported symbolic size in CALLDATACOPY")
            size = simplify(op2)
            size_sym = True

        if dstart_sym or size_sym:
            state.mem_extend(mstart, 1)
            state.memory[mstart] = global_state.new_bitvec(
                "calldata_" + str(environment.active_account.contract_name) + "[" + str(dstart) + ": + " + str(
                    size) + "]", 256)
            return [global_state]

        if size > 0:
            try:
                state.mem_extend(mstart, size)
            # FIXME: broad exception catch
            except:
                logging.debug("Memory allocation error: mstart = " + str(mstart) + ", size = " + str(size))
                state.mem_extend(mstart, 1)
                state.memory[mstart] = global_state.new_bitvec(
                    "calldata_" + str(environment.active_account.contract_name) + "[" + str(dstart) + ": + " + str(
                        size) + "]", 256)
                return [global_state]

            try:
                i_data = environment.calldata[dstart]

                for i in range(mstart, mstart + size):
                    state.memory[i] = environment.calldata[i_data]
                    i_data += 1
            except:
                logging.debug("Exception copying calldata to memory")

                state.memory[mstart] = global_state.new_bitvec(
                    "calldata_" + str(environment.active_account.contract_name) + "[" + str(dstart) + ": + " + str(
                        size) + "]", 256)
        return [global_state]

    # Environment
    @StateTransition()
    def address_(self, global_state: GlobalState) -> List[GlobalState]:
        state = global_state.mstate
        environment = global_state.environment
        state.stack.append(environment.address)
        return [global_state]

    @StateTransition()
    def balance_(self, global_state: GlobalState) -> List[GlobalState]:
        state = global_state.mstate
        address = state.stack.pop()
        state.stack.append(global_state.new_bitvec("balance_at_" + str(address), 256))
        return [global_state]

    @StateTransition()
    def origin_(self, global_state: GlobalState) -> List[GlobalState]:
        state = global_state.mstate
        environment = global_state.environment
        state.stack.append(environment.origin)
        return [global_state]

    @StateTransition()
    def caller_(self, global_state: GlobalState) -> List[GlobalState]:
        state = global_state.mstate
        environment = global_state.environment
        state.stack.append(environment.sender)
        return [global_state]

    @StateTransition()
    def codesize_(self, global_state: GlobalState) -> List[GlobalState]:
        state = global_state.mstate
        environment = global_state.environment
        disassembly = environment.code
        state.stack.append(len(disassembly.bytecode) // 2)
        return [global_state]

    @StateTransition()
    def sha3_(self, global_state: GlobalState) -> List[GlobalState]:
        global keccak_function_manager

        state = global_state.mstate
        environment = global_state.environment
        op0, op1 = state.stack.pop(), state.stack.pop()

        try:
            index, length = util.get_concrete_int(op0), util.get_concrete_int(op1)
        # FIXME: broad exception catch
        except:
            # Can't access symbolic memory offsets
            if is_expr(op0):
                op0 = simplify(op0)
            state.stack.append(BitVec("KECCAC_mem[" + str(op0) + "]", 256))
            return [global_state]

        try:
            state.mem_extend(index, length)
            data = b''.join([util.get_concrete_int(i).to_bytes(1, byteorder='big')
                             for i in state.memory[index: index + length]])

        except AttributeError:
            argument = str(state.memory[index]).replace(" ", "_")

            result = BitVec("KECCAC[{}]".format(argument), 256)
            keccak_function_manager.add_keccak(result, state.memory[index])
            state.stack.append(result)
            return [global_state]

        keccak = utils.sha3(utils.bytearray_to_bytestr(data))
        logging.debug("Computed SHA3 Hash: " + str(binascii.hexlify(keccak)))

        state.stack.append(BitVecVal(util.concrete_int_from_bytes(keccak, 0), 256))
        return [global_state]

    @StateTransition()
    def gasprice_(self, global_state: GlobalState) -> List[GlobalState]:
        global_state.mstate.stack.append(global_state.new_bitvec("gasprice", 256))
        return [global_state]

    @StateTransition()
    def codecopy_(self, global_state: GlobalState) -> List[GlobalState]:
        memory_offset, code_offset, size = global_state.mstate.stack.pop(), global_state.mstate.stack.pop(), global_state.mstate.stack.pop()

        try:
            concrete_memory_offset = helper.get_concrete_int(memory_offset)
        except AttributeError:
            logging.debug("Unsupported symbolic memory offset in CODECOPY")
            return [global_state]

        try:
            concrete_size = helper.get_concrete_int(size)
            global_state.mstate.mem_extend(concrete_memory_offset, concrete_size)
        except:
            # except both attribute error and Exception
            global_state.mstate.mem_extend(concrete_memory_offset, 1)
            global_state.mstate.memory[concrete_memory_offset] = \
                global_state.new_bitvec("code({})".format(global_state.environment.active_account.contract_name), 256)
            return [global_state]

        try:
            concrete_code_offset = helper.get_concrete_int(code_offset)
        except AttributeError:
            logging.debug("Unsupported symbolic code offset in CODECOPY")
            global_state.mstate.mem_extend(concrete_memory_offset, concrete_size)
            for i in range(concrete_size):
                global_state.mstate.memory[concrete_memory_offset + i] = \
                    global_state.new_bitvec("code({})".format(global_state.environment.active_account.contract_name), 256)
            return [global_state]

        bytecode = global_state.environment.code.bytecode

        if concrete_size == 0 and isinstance(global_state.current_transaction, ContractCreationTransaction):
            if concrete_code_offset >= len(global_state.environment.code.bytecode) // 2:
                global_state.mstate.mem_extend(concrete_memory_offset, 1)
                global_state.mstate.memory[concrete_memory_offset] = \
                    global_state.new_bitvec("code({})".format(global_state.environment.active_account.contract_name), 256)
                return [global_state]

        for i in range(concrete_size):
            if 2 * (concrete_code_offset + i + 1) <= len(bytecode):
                global_state.mstate.memory[concrete_memory_offset + i] =\
                    int(bytecode[2*(concrete_code_offset + i): 2*(concrete_code_offset + i + 1)], 16)
            else:
                global_state.mstate.memory[concrete_memory_offset + i] = \
                    global_state.new_bitvec("code({})".format(global_state.environment.active_account.contract_name), 256)

        return [global_state]

    @StateTransition()
    def extcodesize_(self, global_state: GlobalState) -> List[GlobalState]:
        state = global_state.mstate
        addr = state.stack.pop()
        environment = global_state.environment
        try:
            addr = hex(helper.get_concrete_int(addr))
        except AttributeError:
            logging.info("unsupported symbolic address for EXTCODESIZE")
            state.stack.append(global_state.new_bitvec("extcodesize_" + str(addr), 256))
            return [global_state]

        try:
            code = self.dynamic_loader.dynld(environment.active_account.address, addr)
        except Exception as e:
            logging.info("error accessing contract storage due to: " + str(e))
            state.stack.append(global_state.new_bitvec("extcodesize_" + str(addr), 256))
            return [global_state]

        if code is None:
            state.stack.append(0)
        else:
            state.stack.append(len(code.bytecode) // 2)

        return [global_state]

    @StateTransition()
    def extcodecopy_(self, global_state: GlobalState) -> List[GlobalState]:
        # FIXME: not implemented
        state = global_state.mstate
        addr = state.stack.pop()
        start, s2, size = state.stack.pop(), state.stack.pop(), state.stack.pop()
        return [global_state]

    @StateTransition()
    def returndatasize_(self, global_state: GlobalState) -> List[GlobalState]:
        global_state.mstate.stack.append(global_state.new_bitvec("returndatasize", 256))
        return [global_state]

    @StateTransition()
    def blockhash_(self, global_state: GlobalState) -> List[GlobalState]:
        state = global_state.mstate
        blocknumber = state.stack.pop()
        state.stack.append(global_state.new_bitvec("blockhash_block_" + str(blocknumber), 256))
        return [global_state]

    @StateTransition()
    def coinbase_(self, global_state: GlobalState) -> List[GlobalState]:
        global_state.mstate.stack.append(global_state.new_bitvec("coinbase", 256))
        return [global_state]

    @StateTransition()
    def timestamp_(self, global_state: GlobalState) -> List[GlobalState]:
        global_state.mstate.stack.append(global_state.new_bitvec("timestamp", 256))
        return [global_state]

    @StateTransition()
    def number_(self, global_state: GlobalState) -> List[GlobalState]:
        global_state.mstate.stack.append(global_state.new_bitvec("block_number", 256))
        return [global_state]

    @StateTransition()
    def difficulty_(self, global_state: GlobalState) -> List[GlobalState]:
        global_state.mstate.stack.append(global_state.new_bitvec("block_difficulty", 256))
        return [global_state]

    @StateTransition()
    def gaslimit_(self, global_state: GlobalState) -> List[GlobalState]:
        global_state.mstate.stack.append(global_state.new_bitvec("block_gaslimit", 256))
        return [global_state]

    # Memory operations
    @StateTransition()
    def mload_(self, global_state: GlobalState) -> List[GlobalState]:
        state = global_state.mstate
        op0 = state.stack.pop()

        logging.debug("MLOAD[" + str(op0) + "]")

        try:
            offset = util.get_concrete_int(op0)
        except AttributeError:
            logging.debug("Can't MLOAD from symbolic index")
            data = global_state.new_bitvec("mem[" + str(simplify(op0)) + "]", 256)
            state.stack.append(data)
            return [global_state]

        try:
            data = util.concrete_int_from_bytes(state.memory, offset)
        except IndexError:  # Memory slot not allocated
            data = global_state.new_bitvec("mem[" + str(offset) + "]", 256)
        except TypeError:  # Symbolic memory
            data = state.memory[offset]

        logging.debug("Load from memory[" + str(offset) + "]: " + str(data))

        state.stack.append(data)
        return [global_state]

    @StateTransition()
    def mstore_(self, global_state: GlobalState) -> List[GlobalState]:
        state = global_state.mstate
        op0, value = state.stack.pop(), state.stack.pop()

        try:
            mstart = util.get_concrete_int(op0)
        except AttributeError:
            logging.debug("MSTORE to symbolic index. Not supported")
            return [global_state]

        try:
            state.mem_extend(mstart, 32)
        except Exception:
            logging.debug("Error extending memory, mstart = " + str(mstart) + ", size = 32")

        logging.debug("MSTORE to mem[" + str(mstart) + "]: " + str(value))

        try:
            # Attempt to concretize value
            _bytes = util.concrete_int_to_bytes(value)

            i = 0

            for b in _bytes:
                state.memory[mstart + i] = _bytes[i]
                i += 1
        except:
            try:
                state.memory[mstart] = value
            except:
                logging.debug("Invalid memory access")

        return [global_state]

    @StateTransition()
    def mstore8_(self, global_state: GlobalState) -> List[GlobalState]:
        state = global_state.mstate
        op0, value = state.stack.pop(), state.stack.pop()

        try:
            offset = util.get_concrete_int(op0)
        except AttributeError:
            logging.debug("MSTORE to symbolic index. Not supported")
            return [global_state]

        state.mem_extend(offset, 1)

        state.memory[offset] = value % 256
        return [global_state]

    @StateTransition()
    def sload_(self, global_state: GlobalState) -> List[GlobalState]:
        global keccak_function_manager
        
        state = global_state.mstate
        index = state.stack.pop()
        logging.debug("Storage access at index " + str(index))

        try:
            index = util.get_concrete_int(index)
            return self._sload_helper(global_state, index)

        except AttributeError:
            if not keccak_function_manager.is_keccak(index):
                return self._sload_helper(global_state, str(index))

            storage_keys = global_state.environment.active_account.storage.keys()
            keccak_keys = list(filter(keccak_function_manager.is_keccak, storage_keys))

            results = []
            constraints = []

            for keccak_key in keccak_keys:
                key_argument = keccak_function_manager.get_argument(keccak_key)
                index_argument = keccak_function_manager.get_argument(index)
                constraints.append((keccak_key, key_argument == index_argument))

            for (keccak_key, constraint) in constraints:
                if constraint in state.constraints:
                    results += self._sload_helper(global_state, keccak_key, [constraint])
            if len(results) > 0:
                return results

            for (keccak_key, constraint) in constraints:
                results += self._sload_helper(copy(global_state), keccak_key, [constraint])
            if len(results) > 0:
                return results
            
            return self._sload_helper(global_state, str(index))

    @staticmethod
    def _sload_helper(global_state, index, constraints=None):
        try:
            data = global_state.environment.active_account.storage[index]
        except KeyError:
            data = global_state.new_bitvec("storage_" + str(index), 256)
            global_state.environment.active_account.storage[index] = data

        if constraints is not None:
            global_state.mstate.constraints += constraints

        global_state.mstate.stack.append(data)
        return [global_state]

    @staticmethod
    def _get_constraints(keccak_keys, this_key, argument):
        global keccak_function_manager
        for keccak_key in keccak_keys:
            if keccak_key == this_key:
                continue
            keccak_argument = keccak_function_manager.get_argument(keccak_key)
            yield keccak_argument != argument

    @StateTransition()
    def sstore_(self, global_state: GlobalState) -> List[GlobalState]:
        global keccak_function_manager
        state = global_state.mstate
        index, value = state.stack.pop(), state.stack.pop()

        logging.debug("Write to storage[" + str(index) + "]")

        try:
            index = util.get_concrete_int(index)
            return self._sstore_helper(global_state, index, value)
        except AttributeError:
            is_keccak = keccak_function_manager.is_keccak(index)
            if not is_keccak:
                return self._sstore_helper(global_state, str(index), value)

            storage_keys = global_state.environment.active_account.storage.keys()
            keccak_keys = filter(keccak_function_manager.is_keccak, storage_keys)

            solver = Solver()
            solver.set(timeout=1000)

            results = []
            new = False

            for keccak_key in keccak_keys:
                key_argument = keccak_function_manager.get_argument(keccak_key)
                index_argument = keccak_function_manager.get_argument(index)

                if is_true(key_argument == index_argument):
                    return self._sstore_helper(copy(global_state), keccak_key, value, key_argument == index_argument)

                results += self._sstore_helper(copy(global_state), keccak_key, value, key_argument == index_argument)

                new = Or(new, key_argument != index_argument)

            if len(results) > 0:
                results += self._sstore_helper(copy(global_state), str(index), value, new)
                return results

            return self._sstore_helper(global_state, str(index), value)

    @staticmethod
    def _sstore_helper(global_state, index, value, constraint=None):
        try:
            global_state.environment.active_account = deepcopy(global_state.environment.active_account)
            global_state.accounts[
                global_state.environment.active_account.address] = global_state.environment.active_account

            global_state.environment.active_account.storage[index] =\
                value if not isinstance(value, ExprRef) else simplify(value)
        except KeyError:
            logging.debug("Error writing to storage: Invalid index")

        if constraint is not None:
            global_state.mstate.constraints.append(constraint)

        return [global_state]

    @StateTransition(increment_pc=False)
    def jump_(self, global_state: GlobalState) -> List[GlobalState]:
        state = global_state.mstate
        disassembly = global_state.environment.code
        try:
            jump_addr = util.get_concrete_int(state.stack.pop())
        except AttributeError:
            raise InvalidJumpDestination("Invalid jump argument (symbolic address)")
        except IndexError:
            raise StackUnderflowException()

        index = util.get_instruction_index(disassembly.instruction_list, jump_addr)
        if index is None:
            raise InvalidJumpDestination("JUMP to invalid address")

        op_code = disassembly.instruction_list[index]['opcode']

        if op_code != "JUMPDEST":
            raise InvalidJumpDestination("Skipping JUMP to invalid destination (not JUMPDEST): " + str(jump_addr))

        new_state = copy(global_state)
        new_state.mstate.pc = index
        new_state.mstate.depth += 1

        return [new_state]

    @StateTransition(increment_pc=False)
    def jumpi_(self, global_state: GlobalState) -> List[GlobalState]:
        state = global_state.mstate
        disassembly = global_state.environment.code
        states = []

        op0, condition = state.stack.pop(), state.stack.pop()

        try:
            jump_addr = util.get_concrete_int(op0)
            # FIXME: to broad exception handler
        except:
            logging.debug("Skipping JUMPI to invalid destination.")
            global_state.mstate.pc += 1
            return [global_state]

        # False case
        negated = simplify(Not(condition)) if type(condition) == BoolRef else condition == 0

        if (type(negated) == bool and negated) or (type(negated) == BoolRef and not is_false(negated)):
            new_state = copy(global_state)
            new_state.mstate.depth += 1
            new_state.mstate.pc += 1
            new_state.mstate.constraints.append(negated)
            states.append(new_state)
        else:
            logging.debug("Pruned unreachable states.")

        # True case

        # Get jump destination
        index = util.get_instruction_index(disassembly.instruction_list, jump_addr)
        if not index:
            logging.debug("Invalid jump destination: " + str(jump_addr))
            return states

        instr = disassembly.instruction_list[index]

        condi = simplify(condition) if type(condition) == BoolRef else condition != 0
        if instr['opcode'] == "JUMPDEST":
            if (type(condi) == bool and condi) or (type(condi) == BoolRef and not is_false(condi)):
                new_state = copy(global_state)
                new_state.mstate.pc = index
                new_state.mstate.depth += 1
                new_state.mstate.constraints.append(condi)
                states.append(new_state)
            else:
                logging.debug("Pruned unreachable states.")
        return states

    @StateTransition()
    def pc_(self, global_state: GlobalState) -> List[GlobalState]:
        global_state.mstate.stack.append(global_state.mstate.pc - 1)
        return [global_state]

    @StateTransition()
    def msize_(self, global_state: GlobalState) -> List[GlobalState]:
        global_state.mstate.stack.append(global_state.new_bitvec("msize", 256))
        return [global_state]

    @StateTransition()
    def gas_(self, global_state: GlobalState) -> List[GlobalState]:
        global_state.mstate.stack.append(global_state.new_bitvec("gas", 256))
        return [global_state]

    @StateTransition()
    def log_(self, global_state: GlobalState) -> List[GlobalState]:
        # TODO: implement me
        state = global_state.mstate
        dpth = int(self.op_code[3:])
        state.stack.pop(), state.stack.pop()
        [state.stack.pop() for x in range(dpth)]
        # Not supported
        return [global_state]

    @StateTransition()
    def create_(self, global_state: GlobalState) -> List[GlobalState]:
        # TODO: implement me
        state = global_state.mstate
        state.stack.pop(), state.stack.pop(), state.stack.pop()
        # Not supported
        state.stack.append(0)
        return [global_state]

    @StateTransition()
    def return_(self, global_state: GlobalState):
        state = global_state.mstate
        offset, length = state.stack.pop(), state.stack.pop()
        return_data = [global_state.new_bitvec("return_data", 256)]
        try:
            return_data = state.memory[util.get_concrete_int(offset):util.get_concrete_int(offset + length)]
        except AttributeError:
            logging.debug("Return with symbolic length or offset. Not supported")
        global_state.current_transaction.end(global_state, return_data)

    @StateTransition()
    def suicide_(self, global_state: GlobalState):
        target = global_state.mstate.stack.pop()

        # Often the target of the suicide instruction will be symbolic
        # If it isn't then well transfer the balance to the indicated contract
        if isinstance(target, BitVecNumRef):
            target = '0x' + hex(target.as_long())[-40:]
        if isinstance(target, str):
            try:
                global_state.world_state[target].balance += global_state.environment.active_account.balance
            except KeyError:
                global_state.world_state.create_account(
                    address=target,
                    balance=global_state.environment.active_account.balance
                )

        global_state.environment.active_account.balance = 0
        global_state.environment.active_account.deleted = True

        global_state.current_transaction.end(global_state)

    @StateTransition()
<<<<<<< HEAD
    def revert_(self, global_state: GlobalState) -> List:
        return []
=======
    def revert_(self, global_state):
        state = global_state.mstate
        offset, length = state.stack.pop(), state.stack.pop()
        return_data = [global_state.new_bitvec("return_data", 256)]
        try:
            return_data = state.memory[util.get_concrete_int(offset):util.get_concrete_int(offset + length)]
        except AttributeError:
            logging.debug("Return with symbolic length or offset. Not supported")
        global_state.current_transaction.end(global_state, return_data=return_data, revert=True)
>>>>>>> 2592a507

    @StateTransition()
    def assert_fail_(self, global_state: GlobalState):
        # 0xfe: designated invalid opcode
        raise InvalidInstruction

    @StateTransition()
    def invalid_(self, global_state: GlobalState):
        raise InvalidInstruction

    @StateTransition()
    def stop_(self, global_state: GlobalState):
        global_state.current_transaction.end(global_state)

    @StateTransition()
    def call_(self, global_state: GlobalState) -> List[GlobalState]:

        instr = global_state.get_current_instruction()
        environment = global_state.environment

        try:
            callee_address, callee_account, call_data, value, call_data_type, gas, memory_out_offset, memory_out_size = get_call_parameters(
                global_state, self.dynamic_loader, True)
        except ValueError as e:
            logging.debug(
                "Could not determine required parameters for call, putting fresh symbol on the stack. \n{}".format(e)
            )
            # TODO: decide what to do in this case
            global_state.mstate.stack.append(global_state.new_bitvec("retval_" + str(instr['address']), 256))
            return [global_state]
        global_state.mstate.stack.append(global_state.new_bitvec("retval_" + str(instr['address']), 256))

        if 0 < int(callee_address, 16) < 5:
            logging.info("Native contract called: " + callee_address)
            if call_data == [] and call_data_type == CalldataType.SYMBOLIC:
                logging.debug("CALL with symbolic data not supported")
                return [global_state]

            try:
                mem_out_start = helper.get_concrete_int(memory_out_offset)
                mem_out_sz = memory_out_size.as_long()
            except AttributeError:
                logging.debug("CALL with symbolic start or offset not supported")
                return [global_state]

            global_state.mstate.mem_extend(mem_out_start, mem_out_sz)
            call_address_int = int(callee_address, 16)
            try:
                data = natives.native_contracts(call_address_int, call_data)
            except natives.NativeContractException:
                contract_list = ['ecerecover', 'sha256', 'ripemd160', 'identity']
                for i in range(mem_out_sz):
                    global_state.mstate.memory[mem_out_start + i] = global_state.new_bitvec(contract_list[call_address_int - 1] +
                                                                           "(" + str(call_data) + ")", 256)

                return [global_state]

            for i in range(min(len(data), mem_out_sz)):  # If more data is used then it's chopped off
                global_state.mstate.memory[mem_out_start + i] = data[i]

            # TODO: maybe use BitVec here constrained to 1
            return [global_state]

        transaction = MessageCallTransaction(global_state.world_state,
                                             callee_account,
                                             BitVecVal(int(environment.active_account.address, 16), 256),
                                             call_data=call_data,
                                             gas_price=environment.gasprice,
                                             call_value=value,
                                             origin=environment.origin,
                                             call_data_type=call_data_type)
        raise TransactionStartSignal(transaction, self.op_code)

    @StateTransition()
    def call_post(self, global_state: GlobalState) -> List[GlobalState]:
        instr = global_state.get_current_instruction()

        try:
            _, _, _, _, _, _, memory_out_offset, memory_out_size = get_call_parameters(
                global_state, self.dynamic_loader, True)
        except ValueError as e:
            logging.info(
                "Could not determine required parameters for call, putting fresh symbol on the stack. \n{}".format(e)
            )
            global_state.mstate.stack.append(global_state.new_bitvec("retval_" + str(instr['address']), 256))
            return [global_state]

        if global_state.last_return_data is None:
            # Put return value on stack
            return_value = global_state.new_bitvec("retval_" + str(instr['address']), 256)
            global_state.mstate.stack.append(return_value)
            global_state.mstate.constraints.append(return_value == 0)

            return [global_state]

        try:
            memory_out_offset = util.get_concrete_int(memory_out_offset) if isinstance(memory_out_offset, ExprRef) else memory_out_offset
            memory_out_size = util.get_concrete_int(memory_out_size) if isinstance(memory_out_size, ExprRef) else memory_out_size
        except AttributeError:
            global_state.mstate.stack.append(global_state.new_bitvec("retval_" + str(instr['address']), 256))
            return [global_state]

        # Copy memory
        global_state.mstate.mem_extend(memory_out_offset, min(memory_out_size, len(global_state.last_return_data)))
        for i in range(min(memory_out_size, len(global_state.last_return_data))):
            global_state.mstate.memory[i + memory_out_offset] = global_state.last_return_data[i]

        # Put return value on stack
        return_value = global_state.new_bitvec("retval_" + str(instr['address']), 256)
        global_state.mstate.stack.append(return_value)
        global_state.mstate.constraints.append(return_value == 1)

        return [global_state]

    @StateTransition()
    def callcode_(self, global_state: GlobalState) -> List[GlobalState]:
        instr = global_state.get_current_instruction()
        environment = global_state.environment

        try:
            callee_address, callee_account, call_data, value, call_data_type, gas, _, _ = get_call_parameters(
                global_state, self.dynamic_loader, True)
        except ValueError as e:
            logging.info(
                "Could not determine required parameters for call, putting fresh symbol on the stack. \n{}".format(e)
            )
            global_state.mstate.stack.append(global_state.new_bitvec("retval_" + str(instr['address']), 256))
            return [global_state]

        transaction = MessageCallTransaction(global_state.world_state,
                                             environment.active_account,
                                             environment.address,
                                             call_data=call_data,
                                             gas_price=environment.gasprice,
                                             call_value=value,
                                             origin=environment.origin,
                                             call_data_type=call_data_type,
                                             code=callee_account.code
                                             )
        raise TransactionStartSignal(transaction, self.op_code)

    @StateTransition()
    def callcode_post(self, global_state: GlobalState) -> List[GlobalState]:
        instr = global_state.get_current_instruction()

        try:
            _, _, _, _, _, _, memory_out_offset, memory_out_size = get_call_parameters(
                global_state, self.dynamic_loader, True)
        except ValueError as e:
            logging.info(
                "Could not determine required parameters for call, putting fresh symbol on the stack. \n{}".format(e)
            )
            global_state.mstate.stack.append(global_state.new_bitvec("retval_" + str(instr['address']), 256))
            return [global_state]

        if global_state.last_return_data is None:
            # Put return value on stack
            return_value = global_state.new_bitvec("retval_" + str(instr['address']), 256)
            global_state.mstate.stack.append(return_value)
            global_state.mstate.constraints.append(return_value == 0)

            return [global_state]

        try:
            memory_out_offset = util.get_concrete_int(memory_out_offset) if isinstance(memory_out_offset, ExprRef) else memory_out_offset
            memory_out_size = util.get_concrete_int(memory_out_size) if isinstance(memory_out_size, ExprRef) else memory_out_size
        except AttributeError:
            global_state.mstate.stack.append(global_state.new_bitvec("retval_" + str(instr['address']), 256))
            return [global_state]

        # Copy memory
        global_state.mstate.mem_extend(memory_out_offset, min(memory_out_size, len(global_state.last_return_data)))
        for i in range(min(memory_out_size, len(global_state.last_return_data))):
            global_state.mstate.memory[i + memory_out_offset] = global_state.last_return_data[i]

        # Put return value on stack
        return_value = global_state.new_bitvec("retval_" + str(instr['address']), 256)
        global_state.mstate.stack.append(return_value)
        global_state.mstate.constraints.append(return_value == 1)

        return [global_state]


    @StateTransition()
    def delegatecall_(self, global_state: GlobalState) -> List[GlobalState]:
        instr = global_state.get_current_instruction()
        environment = global_state.environment

        try:
            callee_address, callee_account, call_data, _, call_data_type, gas, _, _ = get_call_parameters(global_state,
                                                                                                          self.dynamic_loader)
        except ValueError as e:
            logging.info(
                "Could not determine required parameters for call, putting fresh symbol on the stack. \n{}".format(e)
            )
            global_state.mstate.stack.append(global_state.new_bitvec("retval_" + str(instr['address']), 256))
            return [global_state]

        transaction = MessageCallTransaction(global_state.world_state,
                                             environment.active_account,
                                             environment.sender,
                                             call_data,
                                             gas_price=environment.gasprice,
                                             call_value=environment.callvalue,
                                             origin=environment.origin,
                                             call_data_type=call_data_type,
                                             code=callee_account.code
                                             )
        raise TransactionStartSignal(transaction, self.op_code)


    @StateTransition()
    def delegatecall_post(self, global_state: GlobalState) -> List[GlobalState]:
        instr = global_state.get_current_instruction()

        try:
            _, _, _, _, _, _, memory_out_offset, memory_out_size =\
                get_call_parameters(global_state, self.dynamic_loader)
        except ValueError as e:
            logging.info(
                "Could not determine required parameters for call, putting fresh symbol on the stack. \n{}".format(e)
            )
            global_state.mstate.stack.append(global_state.new_bitvec("retval_" + str(instr['address']), 256))
            return [global_state]

        if global_state.last_return_data is None:
            # Put return value on stack
            return_value = global_state.new_bitvec("retval_" + str(instr['address']), 256)
            global_state.mstate.stack.append(return_value)
            global_state.mstate.constraints.append(return_value == 0)

            return [global_state]

        try:
            memory_out_offset = util.get_concrete_int(memory_out_offset) if isinstance(memory_out_offset,
                                                                                       ExprRef) else memory_out_offset
            memory_out_size = util.get_concrete_int(memory_out_size) if isinstance(memory_out_size,
                                                                                   ExprRef) else memory_out_size
        except AttributeError:
            global_state.mstate.stack.append(global_state.new_bitvec("retval_" + str(instr['address']), 256))
            return [global_state]

            # Copy memory
        global_state.mstate.mem_extend(memory_out_offset,
                                       min(memory_out_size, len(global_state.last_return_data)))
        for i in range(min(memory_out_size, len(global_state.last_return_data))):
            global_state.mstate.memory[i + memory_out_offset] = global_state.last_return_data[i]

        # Put return value on stack
        return_value = global_state.new_bitvec("retval_" + str(instr['address']), 256)
        global_state.mstate.stack.append(return_value)
        global_state.mstate.constraints.append(return_value == 1)

        return [global_state]

    @StateTransition()
    def staticcall_(self, global_state: GlobalState) -> List[GlobalState]:
        # TODO: implement me
        instr = global_state.get_current_instruction()
        global_state.mstate.stack.append(global_state.new_bitvec("retval_" + str(instr['address']), 256))
        return [global_state]
<|MERGE_RESOLUTION|>--- conflicted
+++ resolved
@@ -1007,11 +1007,7 @@
         global_state.current_transaction.end(global_state)
 
     @StateTransition()
-<<<<<<< HEAD
-    def revert_(self, global_state: GlobalState) -> List:
-        return []
-=======
-    def revert_(self, global_state):
+    def revert_(self, global_state: GlobalState) -> None:
         state = global_state.mstate
         offset, length = state.stack.pop(), state.stack.pop()
         return_data = [global_state.new_bitvec("return_data", 256)]
@@ -1020,7 +1016,6 @@
         except AttributeError:
             logging.debug("Return with symbolic length or offset. Not supported")
         global_state.current_transaction.end(global_state, return_data=return_data, revert=True)
->>>>>>> 2592a507
 
     @StateTransition()
     def assert_fail_(self, global_state: GlobalState):
