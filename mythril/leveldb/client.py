--- conflicted
+++ resolved
@@ -1,19 +1,11 @@
 import binascii
 import rlp
-<<<<<<< HEAD
 from mythril.leveldb.accountindexing import CountableList
-import hashlib
-import logging
-from ethereum import utils
-from ethereum.block import BlockHeader, Block
 from mythril.leveldb.accountindexing import ReceiptForStorage, AccountIndexer
-from mythril.leveldb.state import State, Account
-=======
 import logging
 from ethereum import utils
 from ethereum.block import BlockHeader, Block
 from mythril.leveldb.state import State
->>>>>>> 0d0c5b08
 from mythril.leveldb.eth_db import ETH_DB
 from mythril.ether.ethcontract import ETHContract
 
@@ -25,16 +17,13 @@
 blockHashPrefix = b'H'      # blockHashPrefix + hash -> num (uint64 big endian)
 blockReceiptsPrefix = b'r'  # blockReceiptsPrefix + num (uint64 big endian) + hash -> block receipts
 # known geth keys
-<<<<<<< HEAD
 headHeaderKey = b'LastBlock' # head (latest) header hash
 # custom prefixes
 addressPrefix = b'AM'       # addressPrefix + hash -> address
 # custom keys
 addressMappingHeadKey = b'accountMapping' # head (latest) number of indexed block
-=======
 headHeaderKey = b'LastBlock'  # head (latest) header hash
 
->>>>>>> 0d0c5b08
 
 def _formatBlockNumber(number):
     '''
@@ -49,7 +38,6 @@
     '''
     return '0x' + utils.encode_hex(v)
 
-<<<<<<< HEAD
 class LevelDBReader(object):
     '''
     level db reading interface, can be used with snapshot
@@ -173,8 +161,6 @@
         '''
         addressKey = addressPrefix + utils.sha3(address)
         self.wb.put(addressKey, address)
-=======
->>>>>>> 0d0c5b08
 
 class EthLevelDB(object):
     '''
