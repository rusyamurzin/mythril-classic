--- conflicted
+++ resolved
@@ -5,12 +5,22 @@
 from z3 import BitVec
 
 
-<<<<<<< HEAD
 class TransactionEndSignal(Exception):
     """ Exception raised when a transaction is finalized"""
     def __init__(self, global_state):
         self.global_state = global_state
 
+    """ Represents a call value transaction """
+    def __init__(self, callee_address):
+        """
+        Constructor for Call transaction, sets up all symbolic parameters
+        :param callee_address: Address of the contract that will be called
+        """
+        self.callee_address = callee_address
+        self.caller = BitVec("caller", 256)
+        self.gas_price = BitVec("gasprice", 256)
+        self.call_value = BitVec("callvalue", 256)
+        self.origin = BitVec("origin", 256)
 
 class TransactionStartSignal(Exception):
     """ Exception raised when a new transaction is started"""
@@ -18,6 +28,9 @@
         self.transaction = transaction
         self.op_code = op_code
 
+    @property
+    def has_ran(self):
+        return self.open_states is not None
 
 class MessageCallTransaction:
     """ Transaction object models an transaction"""
@@ -67,59 +80,3 @@
         self.return_data = return_data
         raise TransactionEndSignal(global_state)
 
-=======
-class MessageCall:
-
-    """ Represents a call value transaction """
-    def __init__(self, callee_address):
-        """
-        Constructor for Call transaction, sets up all symbolic parameters
-        :param callee_address: Address of the contract that will be called
-        """
-        self.callee_address = callee_address
-        self.caller = BitVec("caller", 256)
-        self.gas_price = BitVec("gasprice", 256)
-        self.call_value = BitVec("callvalue", 256)
-        self.origin = BitVec("origin", 256)
-
-        self.open_states = None
-
-    @property
-    def has_ran(self):
-        return self.open_states is not None
-
-    def run(self, open_world_states: list, evm):
-        """ Runs this transaction on the evm starting from the open world states """
-        # Consume the open states
-        open_states = open_world_states[:]
-        del open_world_states[:]
-
-        for open_world_state in open_states:
-
-            # Initialize the execution environment
-            environment = Environment(
-                open_world_state[self.callee_address],
-                self.caller,
-                [],
-                self.gas_price,
-                self.call_value,
-                self.origin,
-                calldata_type=CalldataType.SYMBOLIC,
-            )
-            new_node = Node(environment.active_account.contract_name)
-            evm.instructions_covered = [False for _ in environment.code.instruction_list]
-
-            evm.nodes[new_node.uid] = new_node
-            if open_world_state.node:
-                evm.edges.append(Edge(open_world_state.node.uid, new_node.uid, edge_type=JumpType.Transaction, condition=None))
-
-            global_state = GlobalState(open_world_state.accounts, environment, new_node)
-            global_state.environment.active_function_name = 'fallback'
-            new_node.states.append(global_state)
-
-            evm.work_list.append(global_state)
-
-        evm.exec()
-        logging.info("Execution complete")
-        logging.info("Achieved {0:.3g}% coverage".format(evm.coverage))
->>>>>>> 530d749c
